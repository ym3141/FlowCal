--- conflicted
+++ resolved
@@ -1,29 +1,3 @@
-<<<<<<< HEAD
-#!/usr/bin/python
-#
-# gate.py - Module containing flow cytometry gate functions.
-#
-# All gate functions should be of the following form:
-#
-#     gated_data = gate(data, channels, parameters)
-#     (gated_data, mask, contour, ...) = gate(data, channels, parameters,
-#                                             full_output=True)
-#
-# where data is a NxD numpy array describing N cytometry events observing D
-# data dimensions, channels specifies the channels in which to perform gating,
-# and parameters are gate-specific parameters. gated_data is the gated result,
-# mask is a Boolean array specifying the gate mask, and contour is an
-# optional 2D numpy array of x-y coordinates tracing out line(s) which
-# represent the gate (useful for plotting).
-#
-# Authors: John T. Sexton (john.t.sexton@rice.edu)
-#          Sebastian M. Castillo-Hair (smc9@rice.edu)
-#
-# Requires:
-#   * numpy
-#   * scipy
-#   * matplotlib
-=======
 """
 Functions for gating flow cytometry data.
 
@@ -42,7 +16,6 @@
 contour surrounding the gated region (useful for plotting).
 
 """
->>>>>>> 994ff7dc
 
 import numpy as np
 import scipy.ndimage.filters
