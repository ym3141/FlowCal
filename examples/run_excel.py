#!/usr/bin/python
import os
import os.path
import collections
from platform import system as platformSys
from subprocess import call

import numpy as np
import scipy
import matplotlib.pyplot as plt

from Tkinter import Tk
from tkFileDialog import askopenfilename

import fc

# Channels
sc_channels = ['FSC', 'SSC']
fl_channels = ['FL1', 'FL2', 'FL3']
# MEF type used per channel
mef_names = {'FL1': 'Molecules of Equivalent Fluorescein, MEFL',
            'FL2': 'Molecules of Equivalent Fluorophore, MEF',
            'FL3': 'Molecules of Equivalent Cy5, MECY',
            }
# Colors for histograms
cm = fc.plot.load_colormap('spectral', 3)
hist_colors = dict(zip(fl_channels, cm[::-1]))

def main():
    # Launch dialogue to select input file
    Tk().withdraw() # don't show main window
    # OSX ONLY: Call bash script to prevent file select window from sticking 
    # after use.
    if platformSys() == 'Darwin':
        call("defaults write org.python.python ApplePersistenceIgnoreState YES", 
            shell=True)
        input_form = askopenfilename(filetypes = [('Excel files', '*.xlsx')])
        call("defaults write org.python.python ApplePersistenceIgnoreState NO", 
            shell=True)
    else:
        input_form = askopenfilename(filetypes = [('Excel files', '*.xlsx')])
    if not input_form:
        print "Cancelled."
        return

    # Get base directory
    basedir, input_file = os.path.split(input_form)
    input_filename, __ = os.path.splitext(input_file)

    # Generate plotting directories
    beads_plot_dir = "{}/{}".format(basedir, 'plot_beads')
    gated_plot_dir = "{}/{}".format(basedir, 'plot_gated')
    if not os.path.exists(beads_plot_dir):
        os.makedirs(beads_plot_dir)
    if not os.path.exists(gated_plot_dir):
        os.makedirs(gated_plot_dir)

    # Generate path of output file
    output_form = "{}/{}".format(basedir, input_filename + '_output.xlsx')

    # Get beads files data from input form
    beads_info = fc.excel_io.import_rows(input_form, "beads")
    to_mef_all = {}

    print "\nProcessing beads..."
    for bi in beads_info:
        bid = bi['File Path']
        
        # Open file
        di = fc.io.FCSData("{}/{}".format(basedir, bi['File Path']))
        print "{} ({} events).".format(str(di), di.shape[0])

        # Extract channels used for clustering
        if 'Clustering Channels' in bi:
            cluster_channels = bi['Clustering Channels'].split(',')
            cluster_channels = [cc.strip() for cc in cluster_channels]
        else:
            cluster_channels = fl_channels

        # Trim
        di = fc.gate.start_end(di, num_start=250, num_end=100)
        di = fc.gate.high_low(di, sc_channels)
        # Density gate
        print "Running density gate (fraction = {:.2f})..."\
            .format(float(bi['Gate Fraction']))
        gated_di, gate_contour = fc.gate.density2d(data = di,
            channels = sc_channels,
            gate_fraction = float(bi['Gate Fraction']))

        # Plot
        plt.figure(figsize = (6,4))
        fc.plot.density_and_hist(di, gated_di, 
            density_channels = sc_channels,
            hist_channels = cluster_channels,
            gate_contour = gate_contour, 
            density_params = {'mode': 'scatter'}, 
            hist_params = {'div': 4},
            savefig = '{}/density_hist_{}.png'.format(beads_plot_dir, di))

        # Process MEF values
        mef = []
        mef_channels = []
        for channel in fl_channels:
            if channel+' Peaks' in bi:
                peaks = bi[channel+' Peaks'].split(',')
                peaks = [int(e) if e.strip().isdigit() else np.nan \
                    for e in peaks]
                mef.append(peaks)
                mef_channels.append(channel)
        mef = np.array(mef)

        # Obtain standard curve transformation
        print "\nCalculating standard curve..."
        to_mef = fc.mef.get_transform_fxn(gated_di, mef, 
                        cluster_method = bi['Clustering Method'], 
                        cluster_channels = cluster_channels,
                        mef_channels = mef_channels, verbose = True, 
                        plot = True, plot_dir = beads_plot_dir)

        # Save MEF transformation function
        to_mef_all[bid] = to_mef

    # Process data files
    print "\nLoading data..."
    # Get beads files data from input form
    cells_info = fc.excel_io.import_rows(input_form, "cells")

    # Load data files
    data = []
    for ci in cells_info:
        di = fc.io.FCSData("{}/{}".format(basedir, ci['File Path']),
            ci)
        data.append(di)

        print "{} ({} events).".format(str(di), di.shape[0])

    # Parse transforms to conduct on data
    # transforms is an array of dictionaries.
    # Each dictionary contains the transformation type for each channel.
    transforms = []
    for di in data:
        channel_transf = collections.OrderedDict()
        for channel in fl_channels:
            if channel + ' Transform' not in di.metadata:
                pass
            elif di.metadata[channel + ' Transform'] == '':
                pass
            elif di.metadata[channel + ' Transform'] == 'None':
                channel_transf[channel] = 'None'
            elif di.metadata[channel + ' Transform'] == 'Exponential':
                channel_transf[channel] = 'Exponential'
            elif di.metadata[channel + ' Transform'] == 'Mef':
                channel_transf[channel] = 'Mef'
            else:
                raise ValueError("{} not recognized for channel {}.".format(
                    di.metadata[channel + ' Transform'], channel))
        transforms.append(channel_transf)

    # Trim data
    print "\nTrimming data..."    
    data_trimmed = [fc.gate.start_end(di, num_start=250, num_end=100)\
                                                     for di in data]
    data_trimmed = [fc.gate.high_low(di, sc_channels + tf.keys())\
        for di, tf in zip(data_trimmed, transforms)]

    # Transform data
    print "\nTransforming data..."
    data_transf = []
    for di, tf in zip(data_trimmed, transforms):
        # Exponential transformation is applied by default to FSC and SSC
        dt = fc.transform.exponentiate(di, sc_channels)
        # Print transformations used in fluorescence channels
        print str(di)+' ('+', '.join([k+': '+c for k, c in tf.iteritems()])+')'
        # Transform fluorescence channels
        for channel, transform in tf.iteritems():
            if transform == 'None':
                pass
            elif transform == 'Exponential':
                dt = fc.transform.exponentiate(dt, [channel])
            elif transform == 'Mef':
                to_mef = to_mef_all[dt.metadata['Beads File Path']]
                if channel not in to_mef.keywords['sc_channels']:
                    raise ValueError("Beads do not contain peaks for channel")
                dt = to_mef(dt, channel)
            else:
                print "Unexpected input for " + channel + ",",
        data_transf.append(dt)
        
    print '\nGating data...'
    data_gated = []
    data_gated_contour = []
    for di in data_transf:
        print "{} (gate fraction = {:.2f})...".format(str(di), 
                float(di.metadata['Gate Fraction']))
        di_gated, gate_contour = fc.gate.density2d(data = di,
            channels = sc_channels,
            gate_fraction = float(di.metadata['Gate Fraction']))

        data_gated.append(di_gated)
        data_gated_contour.append(gate_contour)

    # Plot
    print "\nPlotting density diagrams and histograms of data"
    for di, dim, dgc, tfs in\
            zip(data_transf, data_gated, data_gated_contour, transforms):
        print "{}...".format(str(di))
        # Construct hist parameters
        hist_params = []
        for channel, tf in tfs.iteritems():
            param = {'div': 4, 'facecolor': hist_colors[channel]}
            if tf == 'None':
                param['xlabel'] = '{} (Channel Number)'.format(channel)
                param['log'] = False
            elif tf == 'Exponential':
                param['xlabel'] = '{} (Arbitrary Units, A.U.)'.format(channel)
                param['log'] = True
            elif tf == 'Mef':
                param['xlabel'] = '{} ({})'.format(channel, mef_names[channel])
                param['log'] = True
            hist_params.append(param)
        hist_params = hist_params if len(hist_params) > 0 else None
        # Plot
        fc.plot.density_and_hist(di, gated_data = dim,
            density_channels = sc_channels,
            hist_channels = tfs.keys(), gate_contour = dgc, 
            density_params = {'mode': 'scatter', 'log': True}, 
            hist_params = hist_params,
            savefig = '{}/{}.png'.format(gated_plot_dir, str(di)))
<<<<<<< HEAD
        plt.close()
        gc.collect()
=======
        pyplot.close()
>>>>>>> 3719c17c

    # Export to output excel file
    print "\nWriting output file..."
    # Calculate statistics
    # Figure out which channels have stats
    stat_channels = []
    for tf in transforms:
        for k, v in tf.iteritems():
            if k not in stat_channels:
                stat_channels.append(k)
    for diug, di, tc in zip(data_transf, data_gated, transforms):
        di.metadata['Ungated Counts'] = diug.shape[0]
        di.metadata['Gated Counts'] = di.shape[0]
        di.metadata['Acquisition Time (s)'] = di.acquisition_time
        
        for channel in stat_channels:
            if channel in tc.keys():
                di.metadata[channel + ' Gain'] = \
                                di[:,channel].channel_info[0]['pmt_voltage']
                di.metadata[channel + ' Mean'] = fc.stats.mean(di, channel)
                di.metadata[channel + ' Geom. Mean'] = \
                                fc.stats.gmean(di, channel)
                di.metadata[channel + ' Median'] = fc.stats.median(di, channel)
                di.metadata[channel + ' Mode'] = fc.stats.mode(di, channel)
                di.metadata[channel + ' Std'] = fc.stats.std(di, channel)
                di.metadata[channel + ' CV'] = fc.stats.CV(di, channel)
                di.metadata[channel + ' IQR'] = fc.stats.iqr(di, channel)
                di.metadata[channel + ' RCV'] = fc.stats.RCV(di, channel)
            else:
                di.metadata[channel + ' Gain'] = ''
                di.metadata[channel + ' Mean'] = ''
                di.metadata[channel + ' Geom. Mean'] = ''
                di.metadata[channel + ' Median'] = ''
                di.metadata[channel + ' Mode'] = ''
                di.metadata[channel + ' Std'] = ''
                di.metadata[channel + ' CV'] = ''
                di.metadata[channel + ' IQR'] = ''
                di.metadata[channel + ' RCV'] = ''
    # Convert data
    headers = data_gated[0].metadata.keys()
    content = []
    for di in data_gated:
        row = []
        for h in headers:
            row.append(di.metadata[h])
        content.append(row)
    # Save output excel file
    ws = [headers] + content
    fc.excel_io.export_workbook(output_form, {'cells': ws})

    print "\nDone."
    raw_input("Press Enter to exit...")

if __name__ == "__main__":
    main()<|MERGE_RESOLUTION|>--- conflicted
+++ resolved
@@ -226,12 +226,7 @@
             density_params = {'mode': 'scatter', 'log': True}, 
             hist_params = hist_params,
             savefig = '{}/{}.png'.format(gated_plot_dir, str(di)))
-<<<<<<< HEAD
         plt.close()
-        gc.collect()
-=======
-        pyplot.close()
->>>>>>> 3719c17c
 
     # Export to output excel file
     print "\nWriting output file..."
