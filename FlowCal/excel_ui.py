--- conflicted
+++ resolved
@@ -408,7 +408,6 @@
                 beads_sample_gated = FlowCal.gate.high_low(
                     beads_sample_gated,
                     channels=sc_channels)
-<<<<<<< HEAD
 
             # Scatter gate
             if 'Scatter Gate' in beads_row.index:
@@ -421,15 +420,19 @@
                     gate_method = str(beads_row['Scatter Gate'])
 
                 if gate_method.lower().strip() == 'density':
-                    # Density gate by default
-                    beads_sample_gated, __, gate_contour = FlowCal.gate.density2d(
-                        data=beads_sample_gated,
-                        channels=sc_channels,
-                        gate_fraction=beads_row['Gate Fraction'],
-                        xscale='logicle',
-                        yscale='logicle',
-                        sigma=5.,
-                        full_output=True)
+                    # Density gate
+                    try:
+                        beads_sample_gated, __, gate_contour = \
+                            FlowCal.gate.density2d(
+                                data=beads_sample_gated,
+                                channels=sc_channels,
+                                gate_fraction=beads_row['Gate Fraction'],
+                                xscale='logicle',
+                                yscale='logicle',
+                                sigma=5.,
+                                full_output=True)
+                    except ValueError as ve:
+                        raise ExcelUIException(ve.message)
                 elif gate_method.lower().strip() in ['', 'none']:
                     # No additional scatter gate
                     gate_contour = None
@@ -440,23 +443,18 @@
                             gate_method))
             else:
                 # Density gate by default
-=======
-            # Density gating
-            try:
->>>>>>> 1ea96fd9
-                beads_sample_gated, __, gate_contour = FlowCal.gate.density2d(
-                    data=beads_sample_gated,
-                    channels=sc_channels,
-                    gate_fraction=beads_row['Gate Fraction'],
-                    xscale='logicle',
-                    yscale='logicle',
-                    sigma=5.,
-                    full_output=True)
-<<<<<<< HEAD
-=======
-            except ValueError as ve:
-                raise ExcelUIException(ve.message)
->>>>>>> 1ea96fd9
+                try:
+                    beads_sample_gated, __, gate_contour = \
+                        FlowCal.gate.density2d(
+                            data=beads_sample_gated,
+                            channels=sc_channels,
+                            gate_fraction=beads_row['Gate Fraction'],
+                            xscale='logicle',
+                            yscale='logicle',
+                            sigma=5.,
+                            full_output=True)
+                except ValueError as ve:
+                    raise ExcelUIException(ve.message)
 
             # Plot forward/side scatter density plot and fluorescence histograms
             if plot:
@@ -862,7 +860,6 @@
                 sample_gated = FlowCal.gate.high_low(
                     sample_gated,
                     sc_channels + report_channels)
-<<<<<<< HEAD
 
             # Scatter gate
             if 'Scatter Gate' in sample_row.index:
@@ -876,13 +873,16 @@
 
                 if gate_method.lower().strip() == 'density':
                     # Density gate
-                    sample_gated, __, gate_contour = FlowCal.gate.density2d(
-                        data=sample_gated,
-                        channels=sc_channels,
-                        gate_fraction=sample_row['Gate Fraction'],
-                        xscale='logicle',
-                        yscale='logicle',
-                        full_output=True)
+                    try:
+                        sample_gated, __, gate_contour = FlowCal.gate.density2d(
+                            data=sample_gated,
+                            channels=sc_channels,
+                            gate_fraction=sample_row['Gate Fraction'],
+                            xscale='logicle',
+                            yscale='logicle',
+                            full_output=True)
+                    except ValueError as ve:
+                        raise ExcelUIException(ve.message)
                 elif gate_method.lower().strip() in ['', 'none']:
                     # No additional scatter gate
                     gate_contour = None
@@ -893,22 +893,16 @@
                             gate_method))
             else:
                 # Density gate by default
-=======
-            # Density gating
-            try:
->>>>>>> 1ea96fd9
-                sample_gated, __, gate_contour = FlowCal.gate.density2d(
-                    data=sample_gated,
-                    channels=sc_channels,
-                    gate_fraction=sample_row['Gate Fraction'],
-                    xscale='logicle',
-                    yscale='logicle',
-                    full_output=True)
-<<<<<<< HEAD
-=======
-            except ValueError as ve:
-                raise ExcelUIException(ve.message)
->>>>>>> 1ea96fd9
+                try:
+                    sample_gated, __, gate_contour = FlowCal.gate.density2d(
+                        data=sample_gated,
+                        channels=sc_channels,
+                        gate_fraction=sample_row['Gate Fraction'],
+                        xscale='logicle',
+                        yscale='logicle',
+                        full_output=True)
+                except ValueError as ve:
+                    raise ExcelUIException(ve.message)
 
             # Plot forward/side scatter density plot and fluorescence histograms
             if plot:
