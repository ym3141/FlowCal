"""
``FlowCal``'s Microsoft Excel User Interface.

This module contains functions to read, gate, and transform data from a set
of FCS files, as specified by an input Microsoft Excel file. This file
should contain the following tables:
    - **Instruments**: Describes the instruments used to acquire the
      samples listed in the other tables. Each instrument is specified by a
      row containing at least the following fields:

      - **ID**: Short string identifying the instrument. Will be referenced
        by samples in the other tables.
      - **Forward Scatter Channel**: Name of the forward scatter channel,
        as specified by the ``$PnN`` keyword in the associated FCS files.
      - **Side Scatter Channel**: Name of the side scatter channel, as
        specified by the ``$PnN`` keyword in the associated FCS files.
      - **Fluorescence Channels**: Name of the fluorescence channels in a
        comma-separated list, as specified by the ``$PnN`` keyword in the
        associated FCS files.
      - **Time Channel**: Name of the time channel, as specified by the
        ``$PnN`` keyword in the associated FCS files.

    - **Beads**: Describes the calibration beads samples that will be used
      to calibrate cell samples in the **Samples** table. The following
      information should be available for each beads sample:

      - **ID**: Short string identifying the beads sample. Will be
        referenced by cell samples in the **Samples** table.
      - **Instrument ID**: ID of the instrument used to acquire the sample.
        Must match one of the rows in the **Instruments** table.
      - **File Path**: Path of the FCS file containing the sample's data.
      - **<Fluorescence Channel Name> MEF Values**: The fluorescence in MEF
        of each bead subpopulation, as given by the manufacturer, as a
        comma-separated list of numbers. Any element of this list can be
        replaced with the word ``None``, in which case the corresponding
        subpopulation will not be used when fitting the beads fluorescence
        model. Note that the number of elements in this list (including
        the elements equal to ``None``) are the number of subpopulations
        that ``FlowCal`` will try to find.
      - **Gate fraction**: The fraction of events to keep from the sample
        after density-gating in the forward/side scatter channels.
      - **Clustering Channels**: The fluorescence channels used to identify
        the different bead subpopulations.

    - **Samples**: Describes the biological samples to be processed. The
      following information should be available for each sample:

      - **ID**: Short string identifying the sample. Will be used as part
        of the plot's filenames and in the **Histograms** table in the
        output Excel file.
      - **Instrument ID**: ID of the instrument used to acquire the sample.
        Must match one of the rows in the **Instruments** table.
      - **Beads ID**: ID of the beads sample used to convert data to
        calibrated MEF.
      - **File Path**: Path of the FCS file containing the sample's data.
      - **<Fluorescence Channel Name> Units**: Units to which the event
        list in the specified fluorescence channel should be converted, and
        all the subsequent plots and statistics should be reported. Should
        be one of the following: "Channel" (raw units), "a.u." or "RFI"
        (arbitrary units) or "MEF" (calibrated Molecules of Equivalent
        Fluorophore). If "MEF" is specified, the **Beads ID** should be
        populated, and should correspond to a beads sample with the
        **MEF Values** specified for the same channel.
      - **Gate fraction**: The fraction of events to keep from the sample
        after density-gating in the forward/side scatter channels.

Any columns other than the ones specified above can be present, but will be
ignored by ``FlowCal``.

"""

import collections
import os
import os.path
import platform
import re
import subprocess
import time
from Tkinter import Tk
from tkFileDialog import askopenfilename
import warnings

from matplotlib import pyplot as plt
import numpy as np
import pandas as pd

import FlowCal.io
import FlowCal.plot
import FlowCal.gate
import FlowCal.transform
import FlowCal.stats
import FlowCal.mef

# Regular expressions for headers that specify some fluorescence channel
re_mef_values = re.compile(r'^\s*(\S*)\s*MEF\s*Values\s*$')
re_units = re.compile(r'^\s*(\S*)\s*Units\s*$')

class ExcelUIException(Exception):
    """
    FlowCal Excel UI Error.

    """
    pass

def read_table(filename, sheetname, index_col=None):
    """
    Return the contents of an Excel table as a pandas DataFrame.

    Parameters
    ----------
    filename : str
        Name of the Excel file to read.
    sheetname : str or int
        Name or index of the sheet inside the Excel file to read.
    index_col : str, optional
        Column name or index to be used as row labels of the DataFrame. If
        None, default index will be used.

    Returns
    -------
    table : DataFrame
        A DataFrame containing the data in the specified Excel table. If
        `index_col` is not None, rows in which their `index_col` field
        is empty will not be present in `table`.

    Raises
    ------
    ValueError
        If `index_col` is specified and two rows contain the same
        `index_col` field.

    """
    # Catch sheetname as list or None
    if sheetname is None or hasattr(sheetname, '__iter__'):
        raise TypeError("sheetname should specify a single sheet")

    # Load excel table using pandas
    table = pd.read_excel(filename,
                          sheetname=sheetname,
                          index_col=index_col)
    # Eliminate rows whose index are null
    if index_col is not None:
        table = table[pd.notnull(table.index)]
    # Check for duplicated rows
    if table.index.has_duplicates:
        raise ValueError("sheet {} on file {} contains duplicated values "
                         "for column {}".format(sheetname, filename, index_col))

    return table

def write_workbook(filename, table_list, column_width=None):
    """
    Write an Excel workbook from a list of tables.

    Parameters
    ----------
    filename : str
        Name of the Excel file to write.
    table_list : list of ``(str, DataFrame)`` tuples
        Tables to be saved as individual sheets in the Excel table. Each
        tuple contains two values: the name of the sheet to be saved as a
        string, and the contents of the table as a DataFrame.
    column_width: int, optional
        The column width to use when saving the spreadsheet. If None,
        calculate width automatically from the maximum number of characters
        in each column.

    """
    # Modify default header format
    # Pandas' default header format is bold text with thin borders. Here we
    # use bold text only, without borders.
    # The format module is in pd.core.format in pandas<=0.18.0,
    # pd.formats.format in pandas>=0.18.1.
    try:
        format_module = pd.core.format
    except AttributeError as e:
        format_module = pd.formats.format
    old_header_style = format_module.header_style
    format_module.header_style = {"font": {"bold": True}}

    # Generate output writer object
    writer = pd.ExcelWriter(filename, engine='xlsxwriter')

    # Write tables
    for sheet_name, df in table_list:
        # Convert index names to regular columns
        df = df.reset_index()
        # Write to an Excel sheet
        df.to_excel(writer, sheet_name=sheet_name, index=False)
        # Set column width
        if column_width is None:
            for i, (col_name, column) in enumerate(df.iteritems()):
                # Get the maximum number of characters in a column
                max_chars_col = column.astype(str).str.len().max()
                max_chars_col = max(len(col_name), max_chars_col)
                # Write width
                writer.sheets[sheet_name].set_column(
                    i,
                    i,
                    width=1.*max_chars_col)
        else:
            writer.sheets[sheet_name].set_column(
                0,
                len(df.columns) - 1,
                width=column_width)

    # Write excel file
    writer.save()

    # Restore previous header format
    format_module.header_style = old_header_style

def process_beads_table(beads_table,
                        instruments_table,
                        base_dir=".",
                        verbose=False,
                        plot=False,
<<<<<<< HEAD
                        plot_dir=".",
                        full_output=False,
                        get_transform_fxn_kwargs={}):
=======
                        plot_dir=None,
                        full_output=False):
>>>>>>> e424a3a6
    """
    Process calibration bead samples, as specified by an input table.

    This function processes the entries in `beads_table`. For each row, the
    function does the following:
        - Load the FCS file specified in the field "File Path".
        - Transform the forward scatter/side scatter and fluorescence
          channels to RFI
        - Remove the 250 first and 100 last events.
        - Remove saturated events in the forward scatter and side scatter
          channels.
        - Apply density gating on the forward scatter/side scatter
          channels.
        - Generate a standard curve transformation function, for each
          fluorescence channel in which the associated MEF values are
          specified.
        - Generate forward/side scatter density plots and fluorescence
          histograms, and plots of the clustering and fitting steps of
          standard curve generation, if `plot` = True.
    
    Names of forward/side scatter and fluorescence channels are taken from
    `instruments_table`.

    Parameters
    ----------
    beads_table : DataFrame
        Table specifying beads samples to be processed. For more
        information about the fields required in this table, please consult
        the module's documentation.
    instruments_table : DataFrame
        Table specifying instruments. For more information about the fields
        required in this table, please consult the module's documentation.
    base_dir : str, optional
        Directory from where all the other paths are specified.
    verbose : bool, optional
        Whether to print information messages during the execution of this
        function.
    plot : bool, optional
        Whether to generate and save density/histogram plots of each
        sample, and each beads sample.
    plot_dir : str, optional
        Directory relative to `base_dir` into which plots are saved. If
        `plot` is False, this parameter is ignored. If ``plot==True`` and
        ``plot_dir is None``, plot without saving.
    full_output : bool, optional
        Flag indicating whether to include an additional output, containing
        intermediate results from the generation of the MEF transformation
        functions.
    get_transform_fxn_kwargs : dict, optional
        Additional parameters passed directly to internal
        ``mef.get_transform_fxn()`` function call.

    Returns
    -------
    beads_samples : list of FCSData objects
        A list of processed, gated, and transformed samples, as specified
        in `beads_table`, in the order of ``beads_table.index``.
    mef_transform_fxns : OrderedDict
        A dictionary of MEF transformation functions, indexed by
        ``beads_table.index``.
    mef_outputs : list
        A list with intermediate results of the generation of the MEF
        transformation functions, indexed by ``beads_table.index``. Only
        included if `full_output` is True.

    """
    # Initialize output variables
    beads_samples = []
    mef_transform_fxns = collections.OrderedDict()
    mef_outputs = []

    # Return empty structures if beads table is empty
    if beads_table.empty:
        if full_output:
            return beads_samples, mef_transform_fxns, mef_outputs
        else:
            return beads_samples, mef_transform_fxns

    if verbose:
        msg = "Processing Beads table ({} entries)".format(len(beads_table))
        print("")
        print(msg)
        print("="*len(msg))

    # Check that plotting directory exist, create otherwise
    if plot and plot_dir is not None \
            and not os.path.exists(os.path.join(base_dir, plot_dir)):
        os.makedirs(os.path.join(base_dir, plot_dir))

    # Extract header and channel names for which MEF values are specified.
    headers = list(beads_table.columns)
    mef_headers_all = [h for h in headers if re_mef_values.match(h)]
    mef_channels_all = [re_mef_values.search(h).group(1)
                        for h in mef_headers_all]

    # Iterate through table
    # We will look for a ExcelUIException on each iteration. If an exception
    # is caught, it will be stored in beads_samples.
    for beads_id, beads_row in beads_table.iterrows():
        try:
            ###
            # Instrument Data
            ###
            # Get the appropriate row in the instrument table
            instruments_row = instruments_table.loc[beads_row['Instrument ID']]
            # Scatter channels: Foward Scatter, Side Scatter
            sc_channels = [instruments_row['Forward Scatter Channel'],
                           instruments_row['Side Scatter Channel'],
                           ]
            # Fluorescence channels is a comma-separated list
            fl_channels = instruments_row['Fluorescence Channels'].split(',')
            fl_channels = [s.strip() for s in fl_channels]

            ###
            # Beads Data
            ###
            if verbose:
                print("\nBeads ID {}...".format(beads_id))
                print("Loading file \"{}\"...".format(beads_row['File Path']))

            # Attempt to open file
            filename = os.path.join(base_dir, beads_row['File Path'])
            try:
                beads_sample = FlowCal.io.FCSData(filename)
            except IOError:
                raise ExcelUIException("file \"{}\" not found".format(
                    beads_row['File Path']))
            # Check that the number of events is greater than 400
            if beads_sample.shape[0] < 400:
                raise ExcelUIException("number of events is lower than 400")

            ###
            # Transform
            ###
            if verbose:
                print("Performing data transformation...")
            # Transform FSC/SSC and fluorescence channels to linear scale
            beads_sample = FlowCal.transform.to_rfi(beads_sample,
                                                    sc_channels + fl_channels)

            # Parse clustering channels data
            cluster_channels = beads_row['Clustering Channels'].split(',')
            cluster_channels = [cc.strip() for cc in cluster_channels]

            ###
            # Gate
            ###
            if verbose:
                print("Performing gating...")
            # Remove first and last events. Transients in fluidics can make the
            # first few and last events slightly different from the rest.
            beads_sample_gated = FlowCal.gate.start_end(beads_sample,
                                                        num_start=250,
                                                        num_end=100)
            # Remove saturating events in forward/side scatter, if the FCS data
            # type is integer. The value of a saturating event is taken
            # automatically from `beads_sample_gated.range`.
            if beads_sample_gated.data_type == 'I':
                beads_sample_gated = FlowCal.gate.high_low(
                    beads_sample_gated,
                    channels=sc_channels)
            # Density gating
            beads_sample_gated, __, gate_contour = FlowCal.gate.density2d(
                data=beads_sample_gated,
                channels=sc_channels,
                gate_fraction=beads_row['Gate Fraction'],
                xscale='logicle',
                yscale='logicle',
                sigma=5.,
                full_output=True)

            # Plot forward/side scatter density plot and fluorescence histograms
            if plot:
                if verbose:
                    print("Plotting density plot and histogram...")
                # Density plot parameters
                density_params = {}
                density_params['mode'] = 'scatter'
                density_params["title"] = "{} ({:.1f}% retained)".format(
                    beads_id,
                    beads_sample_gated.shape[0] * 100. / beads_sample.shape[0])
                density_params['xscale'] = 'logicle'
                density_params['yscale'] = 'logicle'
                # Beads have a tight distribution, so axis limits will be set
                # from 0.75 decades below the 5th percentile to 0.75 decades
                # above the 95th percentile.
                density_params['xlim'] = \
                    (np.percentile(beads_sample_gated[:, sc_channels[0]],
                                   5) / (10**0.75),
                     np.percentile(beads_sample_gated[:, sc_channels[0]],
                                   95) * (10**0.75),
                     )
                density_params['ylim'] = \
                    (np.percentile(beads_sample_gated[:, sc_channels[1]],
                                   5) / (10**0.75),
                     np.percentile(beads_sample_gated[:, sc_channels[1]],
                                   95) * (10**0.75),
                     )
                # Beads have a tight distribution, so less smoothing should be
                # applied for visualization
                density_params['sigma'] = 5.
                # Histogram plot parameters
                hist_params = {'xscale': 'logicle'}
                # Plot
                if plot_dir is not None:
                    figname = os.path.join(
                        base_dir,
                        plot_dir,
                        "density_hist_{}.png".format(beads_id))
                else:
                    figname = None
                plt.figure(figsize=(6,4))
                FlowCal.plot.density_and_hist(
                    beads_sample,
                    beads_sample_gated,
                    density_channels=sc_channels,
                    hist_channels=cluster_channels,
                    gate_contour=gate_contour,
                    density_params=density_params,
                    hist_params=hist_params,
                    savefig=figname)

            ###
            # Process MEF values
            ###
            # For each fluorescence channel, check whether a list of known MEF
            # values of the bead subpopulations is provided in `beads_row`. This
            # involves checking that a column named "[channel] MEF Values"
            # exists and is not empty. If so, store the name of the channel in
            # `mef_channels`, and the specified MEF values in `mef_values`.
            ###
            mef_values = []
            mef_channels = []
            for fl_channel in fl_channels:
                if fl_channel in mef_channels_all:
                    # Get header from channel name
                    mef_header = \
                        mef_headers_all[mef_channels_all.index(fl_channel)]
                    # Extract text. If empty, ignore.
                    mef_str = beads_row[mef_header]
                    if pd.isnull(mef_str):
                        continue
                    # Save channel name
                    mef_channels.append(fl_channel)
                    # Parse list of values
                    mef = mef_str.split(',')
                    mef = [int(e) if e.strip().isdigit() else np.nan
                           for e in mef]
                    mef_values.append(mef)
            mef_values = np.array(mef_values)

            # Obtain standard curve transformation
            if mef_channels:
                if verbose:
                    if len(mef_channels) == 1:
                        print("Calculating standard curve for channel {}..." \
                            .format(mef_channels[0]))
                    else:
                        print("Calculating standard curve for channels {}..." \
                            .format(", ".join(mef_channels)))

                mef_output = FlowCal.mef.get_transform_fxn(
                    beads_sample_gated,
                    mef_values,
                    mef_channels=mef_channels,
                    clustering_channels=cluster_channels,
                    verbose=False,
                    plot=plot,
                    plot_filename=beads_id,
<<<<<<< HEAD
                    plot_dir=os.path.join(base_dir, plot_dir),
                    full_output=full_output,
                    **get_transform_fxn_kwargs)
=======
                    plot_dir=os.path.join(base_dir, plot_dir) \
                             if plot_dir is not None else None,
                    full_output=full_output)
>>>>>>> e424a3a6

                if full_output:
                    mef_transform_fxn = mef_output.transform_fxn
                else:
                    mef_transform_fxn = mef_output

            else:
                mef_transform_fxn = None
                mef_output = None

        except ExcelUIException as e:
            # Print Exception message
            if verbose:
                print("ERROR: {}".format(str(e)))
            # Append exception to beads_samples array, and None to everything
            # else
            beads_samples.append(e)
            mef_transform_fxns[beads_id] = None
            if full_output:
                mef_outputs.append(None)

        else:
            # If no errors were found, store results
            beads_samples.append(beads_sample_gated)
            mef_transform_fxns[beads_id] = mef_transform_fxn
            if full_output:
                mef_outputs.append(mef_output)


    if full_output:
        return beads_samples, mef_transform_fxns, mef_outputs
    else:
        return beads_samples, mef_transform_fxns

def process_samples_table(samples_table,
                          instruments_table,
                          mef_transform_fxns=None,
                          beads_table=None,
                          base_dir=".",
                          verbose=False,
                          plot=False,
                          plot_dir=None):
    """
    Process flow cytometry samples, as specified by an input table.

    The function processes each entry in `samples_table`, and does the
    following:
        - Load the FCS file specified in the field "File Path".
        - Transform the forward scatter/side scatter to RFI.
        - Transform the fluorescence channels to the units specified in the
          column "<Channel name> Units".
        - Remove the 250 first and 100 last events.
        - Remove saturated events in the forward scatter and side scatter
          channels.
        - Apply density gating on the forward scatter/side scatter
          channels.
        - Plot combined forward/side scatter density plots and fluorescence
          historgrams, if `plot` = True.
    
    Names of forward/side scatter and fluorescence channels are taken from
    `instruments_table`.

    Parameters
    ----------
    samples_table : DataFrame
        Table specifying samples to be processed. For more information
        about the fields required in this table, please consult the
        module's documentation.
    instruments_table : DataFrame
        Table specifying instruments. For more information about the fields
        required in this table, please consult the module's documentation.
    mef_transform_fxns : dict or OrderedDict, optional
        Dictionary containing MEF transformation functions. If any entry
        in `samples_table` requires transformation to MEF, a key: value
        pair must exist in mef_transform_fxns, with the key being equal to
        the contents of field "Beads ID".
    beads_table : DataFrame, optional
        Table specifying beads samples used to generate
        `mef_transform_fxns`. This is used to check if a beads sample was
        taken at the same acquisition settings as a sample to be
        transformed to MEF. For any beads sample and channel for which a
        MEF transformation function has been generated, the following
        fields should be populated: ``<channel> Amp. Type`` and
        ``<channel> Detector Volt``. If `beads_table` is not specified, no
        checking will be performed.
    base_dir : str, optional
        Directory from where all the other paths are specified.
    verbose : bool, optional
        Whether to print information messages during the execution of this
        function.
    plot : bool, optional
        Whether to generate and save density/histogram plots of each
        sample, and each beads sample.
    plot_dir : str, optional
        Directory relative to `base_dir` into which plots are saved. If
        `plot` is False, this parameter is ignored. If ``plot==True`` and
        ``plot_dir is None``, plot without saving.

    Returns
    -------
    samples : list of FCSData objects
        A list of processed, gated, and transformed samples, as specified
        in `samples_table`, in the order of ``samples_table.index``.

    """
    # Initialize output variable
    samples = []

    # Return empty list if samples table is empty
    if samples_table.empty:
        return samples

    if verbose:
        msg = "Processing Samples table ({} entries)".format(len(samples_table))
        print("")
        print(msg)
        print("="*len(msg))

    # Check that plotting directory exist, create otherwise
    if plot and plot_dir is not None \
            and not os.path.exists(os.path.join(base_dir, plot_dir)):
        os.makedirs(os.path.join(base_dir, plot_dir))

    # Extract header and channel names for which units are specified.
    headers = list(samples_table.columns)
    report_headers_all = [h for h in headers if re_units.match(h)]
    report_channels_all = [re_units.search(h).group(1)
                           for h in report_headers_all]

    # Iterate through table
    # We will look for a ExcelUIException on each iteration. If an exception
    # is caught, it will be stored in beads_samples.
    for sample_id, sample_row in samples_table.iterrows():
        try:
            ###
            # Instrument Data
            ###
            # Get the appropriate row in the instrument table
            instruments_row = instruments_table.loc[sample_row['Instrument ID']]
            # Scatter channels: Foward Scatter, Side Scatter
            sc_channels = [instruments_row['Forward Scatter Channel'],
                           instruments_row['Side Scatter Channel'],
                           ]
            # Fluorescence channels is a comma-separated list
            fl_channels = instruments_row['Fluorescence Channels'].split(',')
            fl_channels = [s.strip() for s in fl_channels]

            ###
            # Sample Data
            ###
            if verbose:
                print("\nSample ID {}...".format(sample_id))
                print("Loading file \"{}\"...".format(sample_row['File Path']))

            # Attempt to open file
            filename = os.path.join(base_dir, sample_row['File Path'])
            try:
                sample = FlowCal.io.FCSData(filename)
            except IOError:
                raise ExcelUIException("file \"{}\" not found".format(
                    sample_row['File Path']))
            # Check that the number of events is greater than 400
            if sample.shape[0] < 400:
                raise ExcelUIException("number of events is lower than 400")

            ###
            # Transform
            ###
            if verbose:
                print("Performing data transformation...")
            # Transform FSC/SSC to linear scale
            sample = FlowCal.transform.to_rfi(sample, sc_channels)

            # Parse fluorescence channels in which to transform
            report_channels = []
            report_units = []
            for fl_channel in fl_channels:
                if fl_channel in report_channels_all:
                    # Get header from channel name
                    report_header = report_headers_all[
                        report_channels_all.index(fl_channel)]
                    # Extract text. If empty, ignore.
                    units_str = sample_row[report_header]
                    if pd.isnull(units_str):
                        continue
                    # Decide what transformation to perform
                    units = units_str.strip()
                    if units.lower() == 'channel':
                        units_label = "Channel Number"

                    elif units.lower() == 'rfi':
                        units_label = "Relative Fluorescence Intensity, RFI"
                        sample = FlowCal.transform.to_rfi(sample, fl_channel)
                    elif units.lower() == 'a.u.' or units.lower() == 'au':
                        units_label = "Arbitrary Units, a.u."
                        sample = FlowCal.transform.to_rfi(sample, fl_channel)

                    elif units.lower() == 'mef':
                        units_label = "Molecules of Equivalent Fluorophore, MEF"
                        # Check if transformation function is available
                        if mef_transform_fxns[sample_row['Beads ID']] is None:
                            raise ExcelUIException("MEF transformation "
                                "function not available")

                        # If beads_table is available, check if the same
                        # settings have been used to acquire the corresponding
                        # beads sample
                        if beads_table is not None:
                            beads_row = beads_table.loc[sample_row['Beads ID']]
                            # Instrument
                            beads_iid = beads_row['Instrument ID']
                            if beads_iid != sample_row['Instrument ID']:
                                raise ExcelUIException("Instruments for "
                                    "acquisition of beads and samples are not "
                                    "the same (beads {}'s instrument: {}, "
                                    "sample's instrument: {})".format(
                                        sample_row['Beads ID'],
                                        beads_iid,
                                        sample_row['Instrument ID']))
                            # Amplification type
                            beads_at = beads_row['{} Amp. Type'. \
                                format(fl_channel)]
                            if sample.amplification_type(fl_channel)[0]:
                                sample_at = "Log"
                            else:
                                sample_at = "Linear"
                            if beads_at != sample_at:
                                raise ExcelUIException("Amplification type for "
                                    "acquisition of beads and samples in "
                                    "channel {} are not the same (beads {}'s "
                                    "amplification: {}, sample's "
                                    "amplification: {})".format(
                                        fl_channel,
                                        sample_row['Beads ID'],
                                        beads_at,
                                        sample_at))
                            # Detector voltage
                            beads_dv = beads_row['{} Detector Volt.'. \
                                format(fl_channel)]
                            if sample.detector_voltage(fl_channel) is not None \
                                    and beads_dv != sample.detector_voltage(
                                        fl_channel):
                                raise ExcelUIException("Detector voltage for "
                                    "acquisition of beads and samples in "
                                    "channel {} are not the same (beads {}'s "
                                    "detector voltage: {}, sample's "
                                    "detector voltage: {})".format(
                                        fl_channel,
                                        sample_row['Beads ID'],
                                        beads_dv,
                                        sample.detector_voltage(fl_channel)))

                        # First, transform to RFI
                        sample = FlowCal.transform.to_rfi(sample, fl_channel)
                        # Attempt to transform to MEF
                        # Transformation function raises a ValueError if a
                        # standard curve does not exist for a channel
                        try:
                            sample = mef_transform_fxns[sample_row['Beads ID']](
                                sample,
                                fl_channel)
                        except ValueError:
                            raise ExcelUIException("no standard curve for "
                                "channel {}".format(fl_channel))
                    else:
                        raise ExcelUIException("units \"{}\" not recognized". \
                            format(units, sample_id))

                    # Register that reporting in this channel must be done
                    report_channels.append(fl_channel)
                    report_units.append(units_label)

            ###
            # Gate
            ###
            if verbose:
                print("Performing gating...")
            # Remove first and last events. Transients in fluidics can make the
            # first few and last events slightly different from the rest.
            sample_gated = FlowCal.gate.start_end(sample,
                                                  num_start=250,
                                                  num_end=100)
            # Remove saturating events in forward/side scatter, and fluorescent
            # channels to report, if the FCS data type is integer. The value of
            # a saturating event is taken automatically from
            # `sample_gated.range`.
            if sample_gated.data_type == 'I':
                sample_gated = FlowCal.gate.high_low(
                    sample_gated,
                    sc_channels + report_channels)
            # Density gating
            sample_gated, __, gate_contour = FlowCal.gate.density2d(
                data=sample_gated,
                channels=sc_channels,
                gate_fraction=sample_row['Gate Fraction'],
                xscale='logicle',
                yscale='logicle',
                full_output=True)

            # Plot forward/side scatter density plot and fluorescence histograms
            if plot:
                if verbose:
                    print("Plotting density plot and histogram...")
                # Density plot parameters
                density_params = {}
                density_params['mode'] = 'scatter'
                density_params["title"] = "{} ({:.1f}% retained)".format(
                    sample_id,
                    sample_gated.shape[0] * 100. / sample.shape[0])
                density_params['xscale'] = 'logicle'
                density_params['yscale'] = 'logicle'
                # Histogram plot parameters
                hist_params = []
                for rc, ru in zip(report_channels, report_units):
                    param = {}
                    param['xlabel'] = '{} ({})'.format(rc, ru)
                    # Only channel numbers are plotted in linear scale
                    if (ru == 'Channel Number'):
                        param['xscale'] = 'linear'
                    else:
                        param['xscale'] = 'logicle'
                    hist_params.append(param)
                    
                # Plot
                if plot_dir is not None:
                    figname = os.path.join(
                        base_dir,
                        plot_dir,
                        "{}.png".format(sample_id))
                else:
                    figname = None
                FlowCal.plot.density_and_hist(
                    sample,
                    sample_gated,
                    gate_contour=gate_contour,
                    density_channels=sc_channels,
                    density_params=density_params,
                    hist_channels=report_channels,
                    hist_params=hist_params,
                    savefig=figname)

        except ExcelUIException as e:
            # Print Exception message
            if verbose:
                print("ERROR: {}".format(str(e)))
            # Append exception to samples array
            samples.append(e)

        else:
            # If no errors were found, store results
            samples.append(sample_gated)

    return samples

def add_beads_stats(beads_table, beads_samples, mef_outputs=None):
    """
    Add stats fields to beads table.

    The following information is added to each row:

        - Notes (warnings, errors) resulting from the analysis
        - Number of Events
        - Acquisition Time (s)

    The following information is added for each row, for each channel in
    which MEF values have been specified:

        - Detector voltage (gain)
        - Amplification type
        - Bead model fitted parameters

    Parameters
    ----------
    beads_table : DataFrame
        Table specifying bead samples to analyze. For more information
        about the fields required in this table, please consult the
        module's documentation.
    beads_samples : list
        FCSData objects from which to calculate statistics.
        ``beads_samples[i]`` should correspond to ``beads_table.iloc[i]``.
    mef_outputs : list, optional
        A list with the intermediate results of the generation of the MEF
        transformation functions, as given by ``mef.get_transform_fxn()``.
        This is used to populate the fields ``<channel> Beads Model``,
        ``<channel> Beads Params. Names``, and
        ``<channel> Beads Params. Values``. If specified,
        ``mef_outputs[i]`` should correspond to ``beads_table.iloc[i]``.

    """
    # Add per-row info
    notes = []
    n_events = []
    acq_time = []
    for beads_sample in beads_samples:
        # Check if sample is an exception, otherwise assume it's an FCSData
        if isinstance(beads_sample, ExcelUIException):
            # Print error message
            notes.append("ERROR: {}".format(str(beads_sample)))
            n_events.append(np.nan)
            acq_time.append(np.nan)
        else:
            notes.append('')
            n_events.append(beads_sample.shape[0])
            acq_time.append(beads_sample.acquisition_time)

    beads_table['Analysis Notes'] = notes
    beads_table['Number of Events'] = n_events
    beads_table['Acquisition Time (s)'] = acq_time

    # List of channels that require stats columns
    headers = list(beads_table.columns)
    stats_headers = [h for h in headers if re_mef_values.match(h)]
    stats_channels = [re_mef_values.search(h).group(1) for h in stats_headers]

    # Iterate through channels
    for header, channel in zip(stats_headers, stats_channels):
        # Add empty columns to table
        beads_table[channel + ' Detector Volt.'] = np.nan
        beads_table[channel + ' Amp. Type'] = ""
        if mef_outputs:
            beads_table[channel + ' Beads Model'] = ""
            beads_table[channel + ' Beads Params. Names'] = ""
            beads_table[channel + ' Beads Params. Values'] = ""

        # Iterate
        for i, row_id in enumerate(beads_table.index):
            # If error, skip
            if isinstance(beads_samples[i], ExcelUIException):
                continue
            # If MEF values are specified, calculate stats. If not, leave empty.
            if pd.notnull(beads_table[header][row_id]):

                # Detector voltage
                beads_table.set_value(
                    row_id,
                    channel + ' Detector Volt.',
                    beads_samples[i].detector_voltage(channel))

                # Amplification type
                if beads_samples[i].amplification_type(channel)[0]:
                    amplification_type = "Log"
                else:
                    amplification_type = "Linear"
                beads_table.set_value(row_id,
                                      channel + ' Amp. Type',
                                      amplification_type)

                # Bead model and parameters
                # Only populate if mef_outputs has been provided
                if mef_outputs:
                    # Try to find the current channel among the mef'd channels.
                    # If successful, extract bead fitted parameters.
                    try:
                        mef_channel_index = mef_outputs[i]. \
                            mef_channels.index(channel)
                    except ValueError:
                        pass
                    else:
                        # Bead model
                        beads_model_str = mef_outputs[i]. \
                            fitting['beads_model_str'][mef_channel_index]
                        beads_table.set_value(row_id,
                                              channel + ' Beads Model',
                                              beads_model_str)
                        # Bead parameter names
                        params_names = mef_outputs[i]. \
                            fitting['beads_params_names'][mef_channel_index]
                        params_names_str = ", ".join([str(p)
                                                      for p in params_names])
                        beads_table.set_value(row_id,
                                              channel + ' Beads Params. Names',
                                              params_names_str)
                        # Bead parameter values
                        params = mef_outputs[i]. \
                            fitting['beads_params'][mef_channel_index]
                        params_str = ", ".join([str(p) for p in params])
                        beads_table.set_value(row_id,
                                              channel + ' Beads Params. Values',
                                              params_str)


def add_samples_stats(samples_table, samples):
    """
    Add stats fields to samples table.

    The following information is added to each row:

        - Notes (warnings, errors) resulting from the analysis
        - Number of Events
        - Acquisition Time (s)
    
    The following information is added for each row, for each channel in
    which fluorescence units have been specified:

        - Detector voltage (gain)
        - Amplification type
        - Mean
        - Geometric Mean
        - Median
        - Mode
        - Standard Deviation
        - Coefficient of Variation (CV)
        - Geometric Standard Deviation
        - Geometric Coefficient of Variation
        - Inter-Quartile Range
        - Robust Coefficient of Variation (RCV)

    Parameters
    ----------
    samples_table : DataFrame
        Table specifying samples to analyze. For more information about the
        fields required in this table, please consult the module's
        documentation.
    samples : list
        FCSData objects from which to calculate statistics. ``samples[i]``
        should correspond to ``samples_table.iloc[i]``.

    Notes
    -----
    Geometric statistics (geometric mean, standard deviation, and geometric
    coefficient of variation) are defined only for positive data. If there
    are negative events in any relevant channel of any member of `samples`,
    geometric statistics will only be calculated on the positive events,
    and a warning message will be written to the "Analysis Notes" field.

    """
    # Add per-row info
    notes = []
    n_events = []
    acq_time = []
    for sample in samples:
        # Check if sample is an exception, otherwise assume it's an FCSData
        if isinstance(sample, ExcelUIException):
            # Print error message
            notes.append("ERROR: {}".format(str(sample)))
            n_events.append(np.nan)
            acq_time.append(np.nan)
        else:
            notes.append('')
            n_events.append(sample.shape[0])
            acq_time.append(sample.acquisition_time)

    samples_table['Analysis Notes'] = notes
    samples_table['Number of Events'] = n_events
    samples_table['Acquisition Time (s)'] = acq_time

    # List of channels that require stats columns
    headers = list(samples_table.columns)
    stats_headers = [h for h in headers if re_units.match(h)]
    stats_channels = [re_units.search(h).group(1) for h in stats_headers]

    # Iterate through channels
    for header, channel in zip(stats_headers, stats_channels):
        # Add empty columns to table
        samples_table[channel + ' Detector Volt.'] = np.nan
        samples_table[channel + ' Amp. Type'] = ""
        samples_table[channel + ' Mean'] = np.nan
        samples_table[channel + ' Geom. Mean'] = np.nan
        samples_table[channel + ' Median'] = np.nan
        samples_table[channel + ' Mode'] = np.nan
        samples_table[channel + ' Std'] = np.nan
        samples_table[channel + ' CV'] = np.nan
        samples_table[channel + ' Geom. Std'] = np.nan
        samples_table[channel + ' Geom. CV'] = np.nan
        samples_table[channel + ' IQR'] = np.nan
        samples_table[channel + ' RCV'] = np.nan
        for row_id, sample in zip(samples_table.index, samples):
            # If error, skip
            if isinstance(sample, ExcelUIException):
                continue
            # If units are specified, calculate stats. If not, leave empty.
            if pd.notnull(samples_table[header][row_id]):
                # Acquisition settings
                # Detector voltage
                samples_table.set_value(row_id,
                                        channel + ' Detector Volt.',
                                        sample.detector_voltage(channel))
                # Amplification type
                if sample.amplification_type(channel)[0]:
                    amplification_type = "Log"
                else:
                    amplification_type = "Linear"
                samples_table.set_value(row_id,
                                        channel + ' Amp. Type',
                                        amplification_type)

                # Statistics from event list
                samples_table.set_value(row_id,
                                        channel + ' Mean',
                                        FlowCal.stats.mean(sample, channel))
                samples_table.set_value(row_id,
                                        channel + ' Median',
                                        FlowCal.stats.median(sample, channel))
                samples_table.set_value(row_id,
                                        channel + ' Mode',
                                        FlowCal.stats.mode(sample, channel))
                samples_table.set_value(row_id,
                                        channel + ' Std',
                                        FlowCal.stats.std(sample, channel))
                samples_table.set_value(row_id,
                                        channel + ' CV',
                                        FlowCal.stats.cv(sample, channel))
                samples_table.set_value(row_id,
                                        channel + ' IQR',
                                        FlowCal.stats.iqr(sample, channel))
                samples_table.set_value(row_id,
                                        channel + ' RCV',
                                        FlowCal.stats.rcv(sample, channel))

                # For geometric statistics, first check for non-positive events.
                # If found, throw a warning and calculate statistics on positive
                # events only.
                if np.any(sample[:, channel] <= 0):
                    # Separate positive events
                    sample_positive = sample[sample[:, channel] > 0]
                    # Throw warning
                    msg = "Geometric statistics for channel" + \
                        " {} calculated on positive events".format(channel) + \
                        " only ({:.1f}%). ".format(
                            100.*sample_positive.shape[0]/sample.shape[0])
                    warnings.warn("On sample {}: {}".format(row_id, msg))
                    # Write warning message to table
                    if samples_table.loc[row_id, 'Analysis Notes']:
                        msg = samples_table.loc[row_id, 'Analysis Notes'] + msg
                    samples_table.set_value(row_id, 'Analysis Notes', msg)
                else:
                    sample_positive = sample
                # Calculate and write geometric statistics
                samples_table.set_value(
                    row_id,
                    channel + ' Geom. Mean',
                    FlowCal.stats.gmean(sample_positive, channel))
                samples_table.set_value(
                    row_id,
                    channel + ' Geom. Std',
                    FlowCal.stats.gstd(sample_positive, channel))
                samples_table.set_value(
                    row_id,
                    channel + ' Geom. CV',
                    FlowCal.stats.gcv(sample_positive, channel))

def generate_histograms_table(samples_table, samples, max_bins=1024):
    """
    Generate a table of histograms as a DataFrame.

    Parameters
    ----------
    samples_table : DataFrame
        Table specifying samples to analyze. For more information about the
        fields required in this table, please consult the module's
        documentation.
    samples : list
        FCSData objects from which to calculate histograms. ``samples[i]``
        should correspond to ``samples_table.iloc[i]``
    max_bins : int, optional
        Maximum number of bins to use.
    
    Returns
    -------
    hist_table : DataFrame
        A multi-indexed DataFrame. Rows cotain the histogram bins and
        counts for every sample and channel specified in samples_table.
        `hist_table` is indexed by the sample's ID, the channel name,
        and whether the row corresponds to bins or counts.

    """
    # Extract channels that require stats histograms
    headers = list(samples_table.columns)
    hist_headers = [h for h in headers if re_units.match(h)]
    hist_channels = [re_units.search(h).group(1) for h in hist_headers]

    # The number of columns in the DataFrame has to be set to the maximum
    # number of bins of any of the histograms about to be generated.
    # The following iterates through these histograms and finds the
    # largest.
    n_columns = 0
    for sample_id, sample in zip(samples_table.index, samples):
        if isinstance(sample, ExcelUIException):
            continue
        for header, channel in zip(hist_headers, hist_channels):
            if pd.notnull(samples_table[header][sample_id]):
                if n_columns < sample.resolution(channel):
                    n_columns = sample.resolution(channel)
    # Saturate at max_bins
    if n_columns > max_bins:
        n_columns = max_bins

    # Declare multi-indexed DataFrame
    index = pd.MultiIndex.from_arrays([[],[],[]],
                                      names = ['Sample ID', 'Channel', ''])
    columns = ['Bin {}'.format(i + 1) for i in range(n_columns)]
    hist_table = pd.DataFrame([], index=index, columns=columns)

    # Generate histograms
    for sample_id, sample in zip(samples_table.index, samples):
        if isinstance(sample, ExcelUIException):
            continue
        for header, channel in zip(hist_headers, hist_channels):
            if pd.notnull(samples_table[header][sample_id]):
                # Get units in which bins are being reported
                unit = samples_table[header][sample_id]
                # Decide which scale to use
                # Channel units result in linear scale. Otherwise, use logicle.
                if unit == 'Channel':
                    scale = 'linear'
                else:
                    scale = 'logicle'
                # Define number of bins
                nbins = min(sample.resolution(channel), max_bins)
                # Calculate bin edges and centers
                # We generate twice the necessary number of bins. We then take
                # every other value as the proper bin edges, and the remaining
                # values as the bin centers.
                bins_extended = sample.hist_bins(channel, 2*nbins, scale)
                bin_edges = bins_extended[::2]
                bin_centers = bins_extended[1::2]
                # Store bin centers
                hist_table.loc[(sample_id,
                                channel,
                                'Bin Centers ({})'.format(unit)),
                                columns[0:len(bin_centers)]] = bin_centers
                # Calculate and store histogram counts
                hist, __ = np.histogram(sample[:,channel], bins=bin_edges)
                hist_table.loc[(sample_id, channel, 'Counts'),
                               columns[0:len(bin_centers)]] = hist

    return hist_table

def generate_about_table(extra_info={}):
    """
    Make a table with information about FlowCal and the current analysis.

    Parameters
    ----------
    extra_info : dict, optional
        Additional keyword:value pairs to include in the table.

    Returns
    -------
    about_table : DataFrame
        Table with information about FlowCal and the current analysis, as
        keyword:value pairs. The following keywords are included: FlowCal
        version, and date and time of analysis. Keywords and values from
        `extra_info` are also included.

    """
    # Make keyword and value arrays
    keywords = []
    values = []
    # FlowCal version
    keywords.append('FlowCal version')
    values.append(FlowCal.__version__)
    # Analysis date and time
    keywords.append('Date of analysis')
    values.append(time.strftime("%Y/%m/%d"))
    keywords.append('Time of analysis')
    values.append(time.strftime("%I:%M:%S%p"))
    # Add additional keyword:value pairs
    for k, v in extra_info.items():
        keywords.append(k)
        values.append(v)

    # Make table as data frame
    about_table = pd.DataFrame(values, index=keywords)

    # Set column names
    about_table.columns = ['Value']
    about_table.index.name = 'Keyword'

    return about_table

def show_open_file_dialog(filetypes):
    """
    Show an open file dialog and return the path of the file selected.

    Parameters
    ----------
    filetypes : list of tuples
        Types of file to show on the dialog. Each tuple on the list must
        have two elements associated with a filetype: the first element is
        a description, and the second is the associated extension.

    Returns
    -------
    filename : str
        The path of the filename selected, or an empty string if no file
        was chosen.

    """
    # The following line is used to Tk's main window is not shown
    Tk().withdraw()

    # OSX ONLY: Call bash script to prevent file select window from sticking
    # after use.
    if platform.system() == 'Darwin':
        subprocess.call("defaults write org.python.python " +
                "ApplePersistenceIgnoreState YES", shell=True)
        filename = askopenfilename(filetypes=filetypes)
        subprocess.call("defaults write org.python.python " +
                "ApplePersistenceIgnoreState NO", shell=True)
    else:
        filename = askopenfilename(filetypes=filetypes)

    return filename

def run(input_path=None, output_path=None, verbose=True, plot=True):
    """
    Run the MS Excel User Interface.

    This function performs the following:

     1. If `input_path` is not specified, show a dialog to choose an input
        Excel file.
     2. Extract data from the Instruments, Beads, and Samples tables.
     3. Process all the bead samples specified in the Beads table.
     4. Generate statistics for each bead sample.
     5. Process all the cell samples in the Samples table.
     6. Generate statistics for each sample.
     7. Generate a histogram table for each fluorescent channel specified
        for each sample.
     8. Generate a table with run time, date, FlowCal version, among
        others.
     9. Save statistics and histograms in an output Excel file.

    Parameters
    ----------
    input_path : str
        Path to the Excel file to use as input. If None, show a dialog to
        select an input file.
    output_path : str
        Path to which to save the output Excel file. If None, use
        "<input_path>_output".
    verbose : bool, optional
        Whether to print information messages during the execution of this
        function.
    plot : bool, optional
        Whether to generate and save density/histogram plots of each
        sample, and each beads sample.

    """

    # If input file has not been specified, show open file dialog
    if input_path is None:
        input_path = show_open_file_dialog(filetypes=[('Excel files',
                                                       '*.xlsx')])
        if not input_path:
            if verbose:
                print("No input file selected.")
            return
    # Extract directory, filename, and filename with no extension from path
    input_dir, input_filename = os.path.split(input_path)
    input_filename_no_ext, __ = os.path.splitext(input_filename)

    # Read relevant tables from workbook
    if verbose:
        print("Reading {}...".format(input_filename))
    instruments_table = read_table(input_path,
                                   sheetname='Instruments',
                                   index_col='ID')
    beads_table = read_table(input_path,
                             sheetname='Beads',
                             index_col='ID')
    samples_table = read_table(input_path,
                               sheetname='Samples',
                               index_col='ID')

    # Process beads samples
    beads_samples, mef_transform_fxns, mef_outputs = process_beads_table(
        beads_table,
        instruments_table,
        base_dir=input_dir,
        verbose=verbose,
        plot=plot,
        plot_dir='plot_beads',
        full_output=True)

    # Add stats to beads table
    if verbose:
        print("")
        print("Calculating statistics for beads...")
    add_beads_stats(beads_table, beads_samples, mef_outputs)

    # Process samples
    samples = process_samples_table(
        samples_table,
        instruments_table,
        mef_transform_fxns=mef_transform_fxns,
        beads_table=beads_table,
        base_dir=input_dir,
        verbose=verbose,
        plot=plot,
        plot_dir='plot_samples')

    # Add stats to samples table
    if verbose:
        print("")
        print("Calculating statistics for all samples...")
    add_samples_stats(samples_table, samples)

    # Generate histograms
    if verbose:
        print("Generating histograms table...")
    histograms_table = generate_histograms_table(samples_table, samples)

    # Generate about table
    about_table = generate_about_table({'Input file path': input_path})

    # Generate list of tables to save
    table_list = []
    table_list.append(('Instruments', instruments_table))
    table_list.append(('Beads', beads_table))
    table_list.append(('Samples', samples_table))
    table_list.append(('Histograms', histograms_table))
    table_list.append(('About Analysis', about_table))

    # Write output excel file
    if verbose:
        print("Saving output Excel file...")
    if output_path is None:
        output_filename = "{}_output.xlsx".format(input_filename_no_ext)
        output_path = os.path.join(input_dir, output_filename)
    write_workbook(output_path, table_list)

    if verbose:
        print("\nDone.")

if __name__ == '__main__':
    # Read command line arguments
    import argparse
    parser = argparse.ArgumentParser(
        description="process flow cytometry files with FlowCal's Excel UI.")
    parser.add_argument(
        "-i",
        "--inputpath",
        type=str,
        nargs='?',
        help="input Excel file name. If not specified, show open file window")
    parser.add_argument(
        "-o",
        "--outputpath",
        type=str,
        nargs='?',
        help="output Excel file name. If not specified, use [INPUTPATH]_output")
    parser.add_argument(
        "-v",
        "--verbose",
        action="store_true",
        help="print information about individual processing steps")
    parser.add_argument(
        "-p",
        "--plot",
        action="store_true",
        help="generate and save density plots/histograms of beads and samples")
    args = parser.parse_args()

    # Run Excel UI
    run(input_path=args.inputpath,
        output_path=args.outputpath,
        verbose=args.verbose,
        plot=args.plot)<|MERGE_RESOLUTION|>--- conflicted
+++ resolved
@@ -215,14 +215,9 @@
                         base_dir=".",
                         verbose=False,
                         plot=False,
-<<<<<<< HEAD
-                        plot_dir=".",
+                        plot_dir=None,
                         full_output=False,
                         get_transform_fxn_kwargs={}):
-=======
-                        plot_dir=None,
-                        full_output=False):
->>>>>>> e424a3a6
     """
     Process calibration bead samples, as specified by an input table.
 
@@ -492,15 +487,10 @@
                     verbose=False,
                     plot=plot,
                     plot_filename=beads_id,
-<<<<<<< HEAD
-                    plot_dir=os.path.join(base_dir, plot_dir),
+                    plot_dir=os.path.join(base_dir, plot_dir) \
+                             if plot_dir is not None else None,
                     full_output=full_output,
                     **get_transform_fxn_kwargs)
-=======
-                    plot_dir=os.path.join(base_dir, plot_dir) \
-                             if plot_dir is not None else None,
-                    full_output=full_output)
->>>>>>> e424a3a6
 
                 if full_output:
                     mef_transform_fxn = mef_output.transform_fxn
