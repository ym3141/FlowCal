"""
Classes and utiliy functions for reading FCS files.

"""

import os
import copy
import collections
import datetime
import warnings

import numpy as np

###
# Utility functions for importing segments of FCS files
###

def read_fcs_header_segment(buf, begin=0):
    """
    Read HEADER segment of FCS file.

    Parameters
    ----------
    buf : file-like object
        Buffer containing data to interpret as HEADER segment.
    begin : int
        Offset (in bytes) to first byte of HEADER segment in `buf`.

    Returns
    -------
    header : namedtuple
        Version information and byte offset values of other FCS segments
        (see FCS standards for more information) in the following order:
            - version : str
            - text_begin : int
            - text_end : int
            - data_begin : int
            - data_end : int
            - analysis_begin : int
            - analysis_end : int

    Notes
    -----
    Blank ANALYSIS segment offsets are converted to zeros.

    OTHER segment offsets are ignored (see [1]_, [2]_, and [3]_).

    References
    ----------
    .. [1] P.N. Dean, C.B. Bagwell, T. Lindmo, R.F. Murphy, G.C. Salzman,
       "Data file standard for flow cytometry. Data File Standards
       Committee of the Society for Analytical Cytology," Cytometry vol
       11, pp 323-332, 1990, PMID 2340769.

    .. [2] L.C. Seamer, C.B. Bagwell, L. Barden, D. Redelman, G.C. Salzman,
       J.C. Wood, R.F. Murphy, "Proposed new data file standard for flow
       cytometry, version FCS 3.0," Cytometry vol 28, pp 118-122, 1997,
       PMID 9181300.

    .. [3] J. Spidlen, et al, "Data File Standard for Flow Cytometry,
       version FCS 3.1," Cytometry A vol 77A, pp 97-100, 2009, PMID
       19937951.

    """
    fields = [
        'version',
        'text_begin',
        'text_end',
        'data_begin',
        'data_end',
        'analysis_begin',
        'analysis_end']

    FCSHeader = collections.namedtuple('FCSHeader', fields)

    field_values = []

    buf.seek(begin)
    field_values.append(str(buf.read(10)).rstrip())     # version

    field_values.append(int(buf.read(8)))               # text_begin
    field_values.append(int(buf.read(8)))               # text_end
    field_values.append(int(buf.read(8)))               # data_begin
    field_values.append(int(buf.read(8)))               # data_end

    fv = buf.read(8)                                    # analysis_begin
    field_values.append(0 if fv == ' '*8 else int(fv))
    fv = buf.read(8)                                    # analysis_end
    field_values.append(0 if fv == ' '*8 else int(fv))

    header = FCSHeader._make(field_values)
    return header

def read_fcs_text_segment(buf, begin, end, delim=None):
    """
    Read TEXT segment of FCS file.

    Parameters
    ----------
    buf : file-like object
        Buffer containing data to interpret as TEXT segment.
    begin : int
        Offset (in bytes) to first byte of TEXT segment in `buf`.
    end : int
        Offset (in bytes) to last byte of TEXT segment in `buf`.
    delim : str, optional
        1-byte delimiter character which delimits key-value entries of
        TEXT segment. If None, will extract delimter as first byte
        of TEXT segment.

    Returns
    -------
    text : dict
        Dictionary of key-value entries extracted from TEXT segment.
    delim : str
        String containing delimiter character.

    Raises
    ------
    ValueError
        If TEXT segment does not start and end with delimiter.
    ValueError
        If function detects odd number of total extracted keys and
        values (indicating an unpaired key or value).
    NotImplementedError
        If delimiter is used in a keyword or value.

    Notes
    -----
    ANALYSIS segments and TEXT segments are parsed the same way, so
    this function can also be used to parse ANALYSIS segments.

    This function does not automatically parse supplemental TEXT
    segments (see FCS3.0 [2] and FCS3.1 [3]). Supplemental TEXT segments
    and regular TEXT segments are parsed the same way, though, so this
    function can be manually directed to parse a supplemental TEXT segment
    by providing the appropriate `begin` and `end` values.

    References
    ----------
    .. [1] P.N. Dean, C.B. Bagwell, T. Lindmo, R.F. Murphy, G.C. Salzman,
       "Data file standard for flow cytometry. Data File Standards
       Committee of the Society for Analytical Cytology," Cytometry vol
       11, pp 323-332, 1990, PMID 2340769.

    .. [2] L.C. Seamer, C.B. Bagwell, L. Barden, D. Redelman, G.C. Salzman,
       J.C. Wood, R.F. Murphy, "Proposed new data file standard for flow
       cytometry, version FCS 3.0," Cytometry vol 28, pp 118-122, 1997,
       PMID 9181300.

    .. [3] J. Spidlen, et al, "Data File Standard for Flow Cytometry,
       version FCS 3.1," Cytometry A vol 77A, pp 97-100, 2009, PMID
       19937951.

    """
    if delim is None:
        buf.seek(begin)
        delim = str(buf.read(1))

    # The offsets are inclusive (meaning they specify first and last byte
    # WITHIN segment) and seeking is inclusive (read() after seek() reads the
    # byte which was seeked to). This means the length of the segment is
    # ((end+1) - begin).
    buf.seek(begin)
    raw = buf.read((end+1)-begin)

    pairs_list = raw.split(delim)

    # The first and last list items should be empty because the TEXT
    # segment starts and ends with the delimiter
    if pairs_list[0] != '' or pairs_list[-1] != '':
        raise ValueError("segment should start and end with delimiter")
    else:
        del pairs_list[0]
        del pairs_list[-1]

    # Detect if delimiter was used in keyword or value (which, according to
    # the standards, is technically legal). According to the FCS2.0 standard,
    # "If the separator appears in a keyword or in a keyword value, it must be
    # 'quoted' by being repeated" and "null (zero length) keywords or keyword
    # values are not permitted", so this issue should manifest itself as an
    # empty element in the list.
    if any(x=='' for x in pairs_list):
        raise NotImplementedError("use of delimiter in keywords or keyword"
            + " values is not supported")

    # List length should be even since all key-value entries should be pairs
    if len(pairs_list) % 2 != 0:
        raise ValueError("odd # of (keys + values); unpaired key or value")

    text = dict(zip(pairs_list[0::2], pairs_list[1::2]))

    return text, delim

def read_fcs_data_segment(buf,
                          begin,
                          end,
                          datatype,
                          num_events,
                          param_bit_widths,
                          big_endian,
                          param_ranges=None):
    """
    Read DATA segment of FCS file.

    Parameters
    ----------
    buf : file-like object
        Buffer containing data to interpret as DATA segment.
    begin : int
        Offset (in bytes) to first byte of DATA segment in `buf`.
    end : int
        Offset (in bytes) to last byte of DATA segment in `buf`.
    datatype : {'I', 'F', 'D', 'A'}
        String specifying FCS file datatype (see $DATATYPE keyword from
        FCS standards). Supported datatypes include 'I' (unsigned
        binary integer), 'F' (single precision floating point), and 'D'
        (double precision floating point). 'A' (ASCII) is recognized
        but not supported.
    num_events : int
        Total number of events (see $TOT keyword from FCS standards).
    param_bit_widths : array-like
        Array specifying parameter (aka channel) bit width for each
        parameter (see $PnB keywords from FCS standards). The length of
        `param_bit_widths` should match the $PAR keyword value from the
        FCS standards (which indicates the total number of parameters).
        If `datatype` is 'I', data must be byte aligned (i.e. all
        parameter bit widths should be divisible by 8), and data are
        upcast to the nearest uint8, uint16, uint32, or uint64 data
        type. Bit widths larger than 64 bits are not supported.
    big_endian : bool
        Endianness of computer used to acquire data (see $BYTEORD
        keyword from FCS standards). True implies big endian; False
        implies little endian.
    param_ranges : array-like, optional
        Array specifying parameter (aka channel) range for each
        parameter (see $PnR keywords from FCS standards). Used to
        ensure erroneous values are not read from DATA segment by
        applying a bit mask to remove unused bits. The length of
        `param_ranges` should match the $PAR keyword value from the FCS
        standards (which indicates the total number of parameters). If
        None, no masking is performed.

    Returns
    -------
    data : numpy array
        NxD numpy array describing N cytometry events observing D data
        dimensions.

    Raises
    ------
    ValueError
        If lengths of `param_bit_widths` and `param_ranges` don't match.
    ValueError
        If calculated DATA segment size (as determined from the number
        of events, the number of parameters, and the number of bytes per
        data point) does not match size specified by `begin` and `end`.
    ValueError
        If `param_bit_widths` doesn't agree with `datatype` for single
        precision or double precision floating point (i.e. they should
        all be 32 or 64, respectively).
    ValueError
        If `datatype` is unrecognized.
    NotImplementedError
        If `datatype` is 'A'.
    NotImplementedError
        If `datatype` is 'I' but data is not byte aligned.

    References
    ----------
    .. [1] P.N. Dean, C.B. Bagwell, T. Lindmo, R.F. Murphy, G.C. Salzman,
       "Data file standard for flow cytometry. Data File Standards
       Committee of the Society for Analytical Cytology," Cytometry vol
       11, pp 323-332, 1990, PMID 2340769.

    .. [2] L.C. Seamer, C.B. Bagwell, L. Barden, D. Redelman, G.C. Salzman,
       J.C. Wood, R.F. Murphy, "Proposed new data file standard for flow
       cytometry, version FCS 3.0," Cytometry vol 28, pp 118-122, 1997,
       PMID 9181300.

    .. [3] J. Spidlen, et al, "Data File Standard for Flow Cytometry,
       version FCS 3.1," Cytometry A vol 77A, pp 97-100, 2009, PMID
       19937951.

    """
    num_params = len(param_bit_widths)
    if (param_ranges is not None and len(param_ranges) != num_params):
        raise ValueError("param_bit_widths and param_ranges must have same"
            + " length")

    shape = (int(num_events), num_params)

    if datatype == 'I':
        # Check if all parameters fit into preexisting data type
        if (all(bw == 8  for bw in param_bit_widths) or
            all(bw == 16 for bw in param_bit_widths) or
            all(bw == 32 for bw in param_bit_widths) or
            all(bw == 64 for bw in param_bit_widths)):

            num_bits = param_bit_widths[0]

            # Sanity check that the total # of bytes that we're about to
            # interpret is exactly the # of bytes in the DATA segment.
            if (shape[0]*shape[1]*(num_bits/8)) != ((end+1)-begin):
                raise ValueError("DATA size does not match expected array"
                    + " size (array size ="
                    + " {0} bytes,".format(shape[0]*shape[1]*(num_bits/8))
                    + " DATA segment size = {0} bytes)".format((end+1)-begin))

            dtype = np.dtype('{0}u{1}'.format('>' if big_endian else '<',
                                              num_bits/8))
            data = np.memmap(
                buf,
                dtype=dtype,
                mode='r',
                offset=begin,
                shape=shape,
                order='C')

            # Cast memmap object to regular numpy array stored in memory (as
            # opposed to being backed by disk)
            data = np.array(data)
        else:
            # The FCS standards technically allows for parameters to NOT be
            # byte aligned, but parsing a DATA segment which is not byte
            # aligned requires significantly more computation (and probably an
            # external library which exposes bit level resolution to a block
            # of memory). I don't think this is a common use case, so I'm just
            # going to detect it and raise an error.
            if (not all(bw % 8 == 0 for bw in param_bit_widths) or
                any(bw > 64 for bw in param_bit_widths)):
                raise NotImplementedError("only byte aligned parameter bit"
                    + " widths (bw % 8 = 0) <= 64 are supported"
                    + " (param_bit_widths={0})".format(param_bit_widths))

            # Read data in as a byte array
            byte_shape = (int(num_events),
                          np.sum(np.array(param_bit_widths)/8))

            # Sanity check that the total # of bytes that we're about to
            # interpret is exactly the # of bytes in the DATA segment.
            if (byte_shape[0]*byte_shape[1]) != ((end+1)-begin):
                raise ValueError("DATA size does not match expected array"
                    + " size (array size ="
                    + " {0} bytes,".format(byte_shape[0]*byte_shape[1])
                    + " DATA segment size = {0} bytes)".format((end+1)-begin))

            byte_data = np.memmap(
                buf,
                dtype='uint8',  # endianness doesn't matter for 1 byte
                mode='r',
                offset=begin,
                shape=byte_shape,
                order='C')

            # Upcast all data to fit nearest supported data type of largest
            # bit width
            upcast_bw = int(2**np.max(np.ceil(np.log2(param_bit_widths))))

            # Create new array of upcast data type and use byte data to
            # populate it. The new array will have endianness native to user's
            # machine; does not preserve endianness of stored FCS data.
            upcast_dtype = 'u{0}'.format(upcast_bw/8)
            data = np.zeros(shape,dtype=upcast_dtype)

            # Array mapping each column of data to first corresponding column
            # in byte_data
            byte_boundaries = np.roll(np.cumsum(param_bit_widths)/8,1)
            byte_boundaries[0] = 0

            # Reconstitute columns of data by bit shifting appropriate columns
            # in byte_data and accumulating them
            for col in xrange(data.shape[1]):
                num_bytes = param_bit_widths[col]/8
                for b in xrange(num_bytes):
                    byte_data_col = byte_boundaries[col] + b
                    byteshift = (num_bytes-b-1) if big_endian else b

                    if byteshift > 0:
                        # byte_data must be upcast or else bit shift fails
                        data[:,col] += \
                            byte_data[:,byte_data_col].astype(upcast_dtype) \
                            << (byteshift*8)
                    else:
                        data[:,col] += byte_data[:,byte_data_col]

        if param_ranges is not None:
            # To strictly follow the FCS standards, mask off the unused high bits
            # as specified by param_ranges.
            for col in xrange(data.shape[1]):
                # bits_used should be related to resolution of cytometer ADC
                bits_used = int(np.ceil(np.log2(param_ranges[col])))

                # Create a bit mask to mask off all but the lowest bits_used bits.
                # bitmask is a native python int type which does not have an
                # underlying size. The int type is effectively left-padded with
                # 0s (infinitely), and the '&' operation preserves the dataype of
                # the array, so this shouldn't be an issue.
                bitmask = ~((~0) << bits_used)
                data[:,col] &= bitmask

    elif datatype in ('F','D'):
        num_bits = 32 if datatype == 'F' else 64

        # Confirm that bit widths are consistent with data type
        if not all(bw == num_bits for bw in param_bit_widths):
            raise ValueError("all param_bit_widths should be"
                + " {0} if datatype =".format(num_bits)
                + " \'{0}\' (param_bit_widths=".format(datatype)
                + "{0})".format(param_bit_widths))

        # Sanity check that the total # of bytes that we're about to interpret
        # is exactly the # of bytes in the DATA segment.
        if (shape[0]*shape[1]*(num_bits/8)) != ((end+1)-begin):
            raise ValueError("DATA size does not match expected array size"
                + " (array size = {0}".format(shape[0]*shape[1]*(num_bits/8))
                + " bytes, DATA segment size ="
                + " {0} bytes)".format((end+1)-begin))

        dtype = np.dtype('{0}f{1}'.format('>' if big_endian else '<',
                                          num_bits/8))
        data = np.memmap(
            buf,
            dtype=dtype,
            mode='r',
            offset=begin,
            shape=shape,
            order='C')

        # Cast memmap object to regular numpy array stored in memory (as
        # opposed to being backed by disk)
        data = np.array(data)
    elif datatype == 'A':
        raise NotImplementedError("only \'I\' (unsigned binary integer),"
            + " \'F\' (single precision floating point), and \'D\' (double"
            + " precision floating point) data types are supported (detected"
            + " datatype=\'{0}\')".format(datatype))
    else:
        raise ValueError("unrecognized datatype (detected datatype="
            + "\'{0}\')".format(datatype))

    return data

###
# Classes
###

class FCSFile(object):
    """
    Class representing an FCS flow cytometry data file.

    This class parses a binary FCS file and exposes a read-only view
    of the HEADER, TEXT, DATA, and ANALYSIS segments via Python-friendly
    data structures.

    Parameters
    ----------
    infile : str or file-like
        Reference to the associated FCS file.

    Attributes
    ----------
    infile : str or file-like
        Reference to associated FCS file.
    header : namedtuple
        Version information and byte offset values of other FCS segments
        in the following order:
            - version : str
            - text_begin : int
            - text_end : int
            - data_begin : int
            - data_end : int
            - analysis_begin : int
            - analysis_end : int
    text : dict
        Dictionary of keyword-value entries from TEXT segment and optional
        supplemental TEXT segment.
    data : numpy array
        Unwriteable NxD numpy array describing N cytometry events
        observing D data dimensions.
    analysis : dict
        Dictionary of keyword-value entries from ANALYSIS segment.

    Raises
    ------
    NotImplementedError
        If $MODE is not 'L'.
    NotImplementedError
        If $DATATYPE is not 'I', 'F', or 'D'.
    NotImplementedError
        If $DATATYPE is 'I' but data is not byte aligned.
    NotImplementedError
        If $BYTEORD is not big endian ('4,3,2,1' or '2,1') or little
        endian ('1,2,3,4', '1,2').
    ValueError
        If TEXT-like segment does not start and end with delimiter.
    ValueError
        If TEXT-like segment has odd number of total extracted keys and
        values (indicating an unpaired key or value).
    NotImplementedError
        If the TEXT segment delimiter is used in a TEXT-like segment
        keyword or value.
    ValueError
        If calculated DATA segment size (as determined from the number
        of events, the number of parameters, and the number of bytes per
        data point) does not match size specified in HEADER segment
        offsets.
    Warning
        If more than one data set is detected in the same file.
    
    Notes
    -----
    The Flow Cytometry Standard (FCS) describes the de facto standard
    file format used by flow cytometry acquisition and analysis software
    to record flow cytometry data to and load flow cytometry data from a
    file. The standard dictates that each file must have the following
    segments: HEADER, TEXT, and DATA. The HEADER segment contains
    version information and byte offset values of other segments, the
    TEXT segment contains delimited key-value pairs containing
    acquisition information, and the DATA segment contains the recorded
    flow cytometry data. The file may optionally have an ANALYSIS
    segment (structurally identicaly to the TEXT segment), a
    supplemental TEXT segment (according to more recent versions of the
    standard), and user-defined OTHER segments.

    This class supports a subset of the FCS3.1 standard which should be
    backwards compatible with FCS3.0 and FCS2.0. The FCS file must be
    of the following form:
        - $MODE = 'L' (list mode; histogram mode is not supported).
        - $DATATYPE = 'I' (unsigned binary integers), 'F' (single
          precision floating point), or 'D' (double precision floating
          point). 'A' (ASCII) is not supported.
        - If $DATATYPE = 'I', $PnB % 8 = 0 (byte aligned) for all
          parameters (aka channels).
        - $BYTEORD = '4,3,2,1' (big endian) or '1,2,3,4' (little
          endian).
        - One data set per file.

    For more information on the TEXT segment keywords (e.g. $MODE,
    $DATATYPE, etc.), see [1]_, [2]_, and [3]_.

    References
    ----------
    .. [1] P.N. Dean, C.B. Bagwell, T. Lindmo, R.F. Murphy, G.C. Salzman,
       "Data file standard for flow cytometry. Data File Standards
       Committee of the Society for Analytical Cytology," Cytometry vol
       11, pp 323-332, 1990, PMID 2340769.

    .. [2] L.C. Seamer, C.B. Bagwell, L. Barden, D. Redelman, G.C. Salzman,
       J.C. Wood, R.F. Murphy, "Proposed new data file standard for flow
       cytometry, version FCS 3.0," Cytometry vol 28, pp 118-122, 1997,
       PMID 9181300.

    .. [3] J. Spidlen, et al, "Data File Standard for Flow Cytometry,
       version FCS 3.1," Cytometry A vol 77A, pp 97-100, 2009, PMID
       19937951.

    """
    def __init__(self, infile):
        
        self._infile = infile

        if isinstance(infile, basestring):
            f = open(infile, 'rb')
        else:
            f = infile

        self._header = read_fcs_header_segment(buf=f)

        # Import primary TEXT segment and optional supplemental TEXT segment.
        # Primary TEXT segment offsets are always specified in the HEADER
        # segment. For FCS3.0 and above, supplemental TEXT segment offsets
        # are always specified via required key-value pairs in the primary
        # TEXT segment.
        self._text, delim = read_fcs_text_segment(
            buf=f,
            begin=self._header.text_begin,
            end=self._header.text_end)

        if self._header.version in ('FCS3.0','FCS3.1'):
            stext_begin = int(self._text['$BEGINSTEXT'])   # required keyword
            stext_end = int(self._text['$ENDSTEXT'])       # required keyword
            if stext_begin and stext_end:
                stext = read_fcs_text_segment(
                    buf=f,
                    begin=stext_begin,
                    end=stext_end,
                    delim=delim)[0]
                self._text.update(stext)

        # Confirm FCS file assumptions. All queried keywords are required
        # keywords.
        if self._text['$MODE'] != 'L':
            raise NotImplementedError("only $MODE = \'L\' is supported"
                + " (detected $MODE = \'{0}\')".format(self._text['$MODE']))

        if self._text['$DATATYPE'] not in ('I','F','D'):
            raise NotImplementedError("only $DATATYPE = \'I\', \'F\', and"
                + " \'D\' are supported (detected $DATATYPE ="
                + " \'{0}\')".format(self._text['$DATATYPE']))

        D = int(self._text['$PAR']) # total number of parameters (aka channels)
        param_bit_widths = [int(self._text['$P{0}B'.format(p)])
                            for p in xrange(1,D+1)]
        if self._text['$DATATYPE'] == 'I':
            if not all(bw % 8 == 0 for bw in param_bit_widths):
                raise NotImplementedError("if $DATATYPE = \'I\', only byte"
                    + " aligned parameter bit widths (bw % 8 = 0) are"
                    + " supported (detected {0})".format(
                        ", ".join('$P{0}B={1}'.format(
                            p,self._text['$P{0}B'.format(p)])
                        for p in xrange(1,D+1)
                        if param_bit_widths[p-1] % 8 != 0)))

        if self._text['$BYTEORD'] not in ('4,3,2,1', '2,1', '1,2,3,4', '1,2'):
            raise NotImplementedError("only big endian ($BYTEORD = \'4,3,2,1\'"
                + " or \'2,1\') and little endian ($BYTEORD = \'1,2,3,4\' or"
                + " \'1,2\') are supported (detected $BYTEORD ="
                + " \'{0}\')".format(self._text['$BYTEORD']))
        big_endian = self._text['$BYTEORD'] in ('4,3,2,1', '2,1')

        if int(self._text['$NEXTDATA']):
            warnings.warn("detected (and ignoring) additional data set"
                + " ($NEXTDATA = {0})".format(self._text['$NEXTDATA']))

        # Import optional ANALYSIS segment
        if self._header.analysis_begin and self._header.analysis_end:
            # Prioritize ANALYSIS segment offsets specified in HEADER over
            # offsets specified in TEXT segment.
            self._analysis = read_fcs_text_segment(
                buf=f,
                begin=self._header.analysis_begin,
                end=self._header.analysis_end,
                delim=delim)[0]
        elif self._header.version in ('FCS3.0', 'FCS3.1'):
            analysis_begin = int(self._text['$BEGINANALYSIS'])
            analysis_end = int(self._text['$ENDANALYSIS'])
            if analysis_begin and analysis_end:
                self._analysis = read_fcs_text_segment(
                    buf=f,
                    begin=analysis_begin,
                    end=analysis_end,
                    delim=delim)[0]
            else:
                self._analysis = {}
        else:
            self._analysis = {}
        
        # Import DATA segment
        param_ranges = [int(self._text['$P{0}R'.format(p)])
                        for p in xrange(1,D+1)]
        if self._header.data_begin and self._header.data_end:
            # Prioritize DATA segment offsets specified in HEADER over
            # offsets specified in TEXT segment.
            self._data = read_fcs_data_segment(
                buf=f,
                begin=self._header.data_begin,
                end=self._header.data_end,
                datatype=self._text['$DATATYPE'],
                num_events=int(self._text['$TOT']),
                param_bit_widths=param_bit_widths,
                param_ranges=param_ranges,
                big_endian=big_endian)
        elif self._header.version in ('FCS3.0', 'FCS3.1'):
            data_begin = int(self._text['$BEGINDATA'])
            data_end = int(self._text['$ENDDATA'])
            if data_begin and data_end:
                self._data = read_fcs_data_segment(
                    buf=f,
                    begin=data_begin,
                    end=data_end,
                    datatype=self._text['$DATATYPE'],
                    num_events=int(self._text['$TOT']),
                    param_bit_widths=param_bit_widths,
                    param_ranges=param_ranges,
                    big_endian=big_endian)
            else:
                raise ValueError("DATA segment incorrectly specified")
        else:
            raise ValueError("DATA segment incorrectly specified")
        self._data.flags.writeable = False

        if isinstance(infile, basestring):
            f.close()

    # Expose attributes as read-only properties
    @property
    def infile(self):
        """
        Reference to the associated FCS file.

        """
        return self._infile

    @property
    def header(self):
        """
        ``namedtuple`` containing version information and byte offset
        values of other FCS segments in the following order:
            - version : str
            - text_begin : int
            - text_end : int
            - data_begin : int
            - data_end : int
            - analysis_begin : int
            - analysis_end : int

        """
        return self._header

    @property
    def text(self):
        """
        Dictionary of key-value entries from TEXT segment and optional
        supplemental TEXT segment.

        """
        return self._text

    @property
    def data(self):
        """
        Unwriteable NxD numpy array describing N cytometry events
        observing D data dimensions.

        """
        return self._data

    @property
    def analysis(self):
        """
        Dictionary of key-value entries from ANALYSIS segment.

        """
        return self._analysis

    def __eq__(self, other):
        if isinstance(other, self.__class__):
            return (self.infile == other.infile
                and self.header == other.header
                and self.text == other.text
                and np.array_equal(self.data, other.data)
                and self.analysis == other.analysis)
        else:
            return NotImplemented

    def __ne__(self, other):
        if isinstance(other, self.__class__):
            return not self == other
        else:
            return NotImplemented

    def __hash__(self):
        return hash((self.infile,
                     self.header,
                     frozenset(self.text.items()),
                     self.data.tobytes(),
                     frozenset(self.analysis.items())))

    def __repr__(self):
        return str(self.infile)

class FCSData(np.ndarray):
    """
    Object containing events data from a flow cytometry sample.

    An `FCSData` object is an NxD numpy array representing N cytometry
    events with D dimensions (channels) extracted from the DATA segment of
    an FCS file. Indexing along the second axis can be performed by channel
    name, which allows to easily select data from one or several channels.
    Otherwise, an `FCSData` object can be treated as a numpy array for most
    purposes.

    Information regarding the acquisition date, time, and information about
    the detector and the amplifiers are parsed from the TEXT segment of the
    FCS file and exposed as attributes. The TEXT and ANALYSIS segments are
    also exposed as attributes.
    
    Parameters
    ----------
    infile : str or file-like
        Reference to the associated FCS file.

    Attributes
    ----------
    infile : str or file-like
        Reference to associated FCS file.
    text : dict
        Dictionary of keyword-value entries from TEXT segment of the FCS
        file.
    analysis : dict
        Dictionary of keyword-value entries from ANALYSIS segment of the
        FCS file.
    time_step : float
        Time step of the time channel.
    acquisition_start_time : time or datetime
        Acquisition start time.
    acquisition_end_time : time or datetime
        Acquisition end time.
    acquisition_time : float
        Acquisition time, in seconds.
    channels : tuple
        The name of the channels contained in `FCSData`.

    Methods
    -------
    amplification_type
        Get the amplification type used for the specified channel(s).
    detector_voltage
        Get the detector voltage used for the specified channel(s).
    amplifier_gain
        Get the amplifier gain used for the specified channel(s).
<<<<<<< HEAD
    range(channels=None)
        Get the range of the specified channel(s).
    resolution(channels=None)
        Get the resolution of the specified channel(s).
    hist_bins(channels=None, nbins=None, log=False)
=======
    domain
        Get the domain of the specified channel(s).
    hist_bin_edges
>>>>>>> 3bdeeb66
        Get histogram bin edges for the specified channel(s).

    Notes
    -----
    `FCSData` uses `FCSFile` to parse an FCS file. All restrictions on the
    FCS file format and the Exceptions spcecified for FCSFile also apply
    to FCSData.

    Parsing of some non-standard files is supported [4]_.

    References
    ----------
    .. [1] P.N. Dean, C.B. Bagwell, T. Lindmo, R.F. Murphy, G.C. Salzman,
       "Data file standard for flow cytometry. Data File Standards
       Committee of the Society for Analytical Cytology," Cytometry vol
       11, pp 323-332, 1990, PMID 2340769.

    .. [2] L.C. Seamer, C.B. Bagwell, L. Barden, D. Redelman, G.C. Salzman,
       J.C. Wood, R.F. Murphy, "Proposed new data file standard for flow
       cytometry, version FCS 3.0," Cytometry vol 28, pp 118-122, 1997,
       PMID 9181300.

    .. [3] J. Spidlen, et al, "Data File Standard for Flow Cytometry,
       version FCS 3.1," Cytometry A vol 77A, pp 97-100, 2009, PMID
       19937951.

    .. [4] R. Hicks, "BD$WORD file header fields,"
       https://lists.purdue.edu/pipermail/cytometry/2001-October/020624.html

    Examples
    --------
    Load an FCS file into an FCSData object

    >>> import FlowCal
    >>> d = FlowCal.io.FCSData('test/Data001.fcs')

    Check channel names

    >>> print d.channels
    ('FSC-H', 'SSC-H', 'FL1-H', 'FL2-H', 'FL3-H', 'Time')

    Check the size of FCSData

    >>> print d.shape
    (20949, 6)

    Get the first 100 events

    >>> d_sub = d[:100]
    >>> print d_sub.shape
    (100, 6)

    Retain only fluorescence channels

    >>> d_fl = d[:, ['FL1-H', 'FL2-H', 'FL3-H']]
    >>> d_fl.channels
    ('FL1-H', 'FL2-H', 'FL3-H')

    Channel slicing can also be done with integer indices

    >>> d_fl_2 = d[:, [2, 3, 4]]
    >>> print d_fl_2.channels
    ('FL1-H', 'FL2-H', 'FL3-H')
    >>> import numpy as np
    >>> np.all(d_fl == d_fl_2)
    True

    """

    ###
    # Properties
    ###

    @property
    def infile(self):
        """
        Reference to the associated FCS file.

        """
        return self._infile

    @property
    def text(self):
        """
        Dictionary of key-value entries from the TEXT segment.

        `text` includes items from the TEXT segment and optional
        supplemental TEXT segment.

        """
        return self._text

    @property
    def analysis(self):
        """
        Dictionary of key-value entries from the ANALYSIS segment.

        """
        return self._analysis

    @property
    def time_step(self):
        """
        Time step of the time channel.

        The time step is such that ``self[:,'Time']*time_step`` is in
        seconds. If no time step was found in the FCS file, `time_step` is
        None.

        """
        return self._time_step

    @property
    def acquisition_start_time(self):
        """
        Acquisition start time, as a python time or datetime object.

        `acquisition_start_time` is taken from the $BTIM keyword parameter
        in the TEXT segment of the FCS file. If date information is also
        found, `acquisition_start_time` is a datetime object with the
        acquisition date. If not, `acquisition_start_time` is a
        datetime.time object. If no start time is found in the FCS file,
        return None.

        """
        return self._acquisition_start_time

    @property
    def acquisition_end_time(self):
        """
        Acquisition end time, as a python time or datetime object.

        `acquisition_end_time` is taken from the $ETIM keyword parameter in
        the TEXT segment of the FCS file. If date information is also
        found, `acquisition_end_time` is a datetime object with the
        acquisition date. If not, `acquisition_end_time` is a datetime.time
        object. If no end time is found in the FCS file, return None.

        """
        return self._acquisition_end_time

    @property
    def acquisition_time(self):
        """
        Acquisition time, in seconds.

        The acquisition time is calculated using the 'time' channel by
        default (channel name is case independent). If the 'time' channel
        is not available, the acquisition_start_time and
        acquisition_end_time, extracted from the $BTIM and $ETIM keyword
        parameters will be used. If these are not found, None will be
        returned.

        """
        # Get time channels indices
        time_channel_idx = [idx
                            for idx, channel in enumerate(self.channels)
                            if channel.lower() == 'time']
        if len(time_channel_idx) > 1:
            raise KeyError("more than one time channel in data")
        # Check if the time channel is available
        elif len(time_channel_idx) == 1:
            # Use the event list
            time_channel = self.channels[time_channel_idx[0]]
            return (self[-1, time_channel] - self[0, time_channel]) \
                * self.time_step
        elif (self._acquisition_start_time is not None and
                self._acquisition_end_time is not None):
            # Use start_time and end_time:
            dt = (self._acquisition_end_time - self._acquisition_start_time)
            return dt.total_seconds()
        else:
            return None

    @property
    def channels(self):
        """
        The name of the channels contained in `FCSData`.

        """
        return self._channels

    def amplification_type(self, channels=None):
        """
        Get the amplification type used for the specified channel(s).

        Each channel uses one of two amplification types: linear or
        logarithmic. This function returns, for each channel, a tuple of
        two numbers, in which the first number indicates the number of
        decades covered by the logarithmic amplifier, and the second
        indicates the linear value corresponding to the channel value zero.
        If the first value is zero, the amplifier used is linear

        The amplification type for channel "n" is extracted from the
        required $PnE parameter.

        Parameters
        ----------
        channels : int, str, list of int, list of str
            Channel(s) for which to get the amplification type. If None,
            return a list with the amplification type of all channels, in
            the order of ``FCSData.channels``.

        Return
        ------
        tuple, or list of tuples
            The amplification type of the specified channel(s). This is
            reported as a tuple, in which the first element indicates how
            many decades the logarithmic amplifier covers, and the second
            indicates the linear value that corresponds to a channel value
            of zero. If the first element is zero, the amplification type
            is linear.

        """
        # Check default
        if channels is None:
            channels = self._channels

        # Get numerical indices of channels
        channels = self._name_to_index(channels)

        # Get detector type of the specified channels
        if hasattr(channels, '__iter__'):
            return [self._amplification_type[ch] for ch in channels]
        else:
            return self._amplification_type[channels]

    def detector_voltage(self, channels=None):
        """
        Get the detector voltage used for the specified channel(s).

        The detector voltage for channel "n" is extracted from the $PnV
        parameter, if available.

        Parameters
        ----------
        channels : int, str, list of int, list of str
            Channel(s) for which to get the detector voltage. If None,
            return a list with the detector voltage of all channels, in the
            order of ``FCSData.channels``.

        Return
        ------
        float or list of float
            The detector voltage of the specified channel(s). If no
            information about the detector voltage is found for a channel,
            return None.

        """
        # Check default
        if channels is None:
            channels = self._channels

        # Get numerical indices of channels
        channels = self._name_to_index(channels)

        # Get detector type of the specified channels
        if hasattr(channels, '__iter__'):
            return [self._detector_voltage[ch] for ch in channels]
        else:
            return self._detector_voltage[channels]

    def amplifier_gain(self, channels=None):
        """
        Get the amplifier gain used for the specified channel(s).

        The amplifier gain for channel "n" is extracted from the $PnG
        parameter, if available.

        Parameters
        ----------
        channels : int, str, list of int, list of str
            Channel(s) for which to get the amplifier gain. If None,
            return a list with the amplifier gain of all channels, in the
            order of ``FCSData.channels``.

        Return
        ------
        float or list of float
            The amplifier gain of the specified channel(s). If no
            information about the amplifier gain is found for a channel,
            return None.

        """
        # Check default
        if channels is None:
            channels = self._channels

        # Get numerical indices of channels
        channels = self._name_to_index(channels)

        # Get detector type of the specified channels
        if hasattr(channels, '__iter__'):
            return [self._amplifier_gain[ch] for ch in channels]
        else:
            return self._amplifier_gain[channels]

    def range(self, channels=None):
        """
        Get the range of the specified channel(s).

        The range is a two-element list specifying the smallest and largest
        values that an event in a channel should have. Note that with
        floating point data, some events could have values outside the
        range in either direction due to instrument compensation.

        The range should be transformed along with the data when passed
        through a transformation function.

        The range of channel "n" is extracted from the $PnR parameter as
        ``[0, $PnR - 1]``.

        Parameters
        ----------
        channels : int, str, list of int, list of str
            Channel(s) for which to get the range. If None, return a list
            with the range of all channels, in the order of
            ``FCSData.channels``.

        Return
        ------
        array or list of arrays
            The range of the specified channel(s).

        """
        # Check default
        if channels is None:
            channels = self._channels

        # Get numerical indices of channels
        channels = self._name_to_index(channels)

        # Get the range of the specified channels
        if hasattr(channels, '__iter__'):
            return [self._range[ch] for ch in channels]
        else:
            return self._range[channels]

    def resolution(self, channels=None):
        """
        Get the resolution of the specified channel(s).

        The resolution specifies the number of different values that the
        events can take. The resolution is directly obtained from the $PnR
        parameter.

        Parameters
        ----------
        channels : int, str, list of int, list of str
            Channel(s) for which to get the resolution. If None, return a
            list with the resolution of all channels, in the order of
            ``FCSData.channels``.

        Return
        ------
        int or list of ints
            Resolution of the specified channel(s).

        """
        # Check default
        if channels is None:
            channels = self._channels

        # Get numerical indices of channels
        channels = self._name_to_index(channels)

        # Get resolution of the specified channels
        if hasattr(channels, '__iter__'):
            return [self._resolution[ch] for ch in channels]
        else:
            return self._resolution[channels]

    def hist_bins(self, channels=None, nbins=None, log=False):
        """
        Get histogram bin edges for the specified channel(s).

        These cover the range specified in ``FCSData.range(channels)`` with
        a number of bins `nbins`, either linearly or logarithmically
        spaced. If ``range[0]`` is equal or less than zero and `log` is
        True, the lower limit of the range is redefined such that it covers
        5.42 decades (if ``range[1] == 262143``, the lower limit is almost
        1).

        Parameters
        ----------
        channels : int, str, list of int, list of str
            Channel(s) for which to get the histogram bins. If None, return
            a list with bins for all channels, in the order of
            ``FCSData.channels``.
        nbins : int or list of ints, optional
            The number of bins to calculate. If `channels` specified a list
            of channels, `nbins` should be a list of integers. If `nbins`
            is None, use ``FCSData.resolution(channel)``.
        log : bool, optional
            Whether to generate bins uniformly spaced in linear or
            logarithmic scale.

        Return
        ------
        array or list of arrays
            Histogram bin edges for the specified channel(s).

        """
        # Default: all channels
        if channels is None:
            channels = list(self._channels)

        # Get numerical indices of channels
        channels = self._name_to_index(channels)

        # Convert to list if necessary
        channel_list = channels
        if not isinstance(channel_list, list):
            channel_list = [channel_list]
        if not isinstance(nbins, list):
            nbins = [nbins]*len(channel_list)
        if not isinstance(log, list):
            log = [log]*len(channel_list)

        # Iterate
        bins = []
        for channel, nbins_channel, log_channel in \
                zip(channel_list, nbins, log):
            # Get channel resolution
            res_channel = self.resolution(channel)
            # Get default nbins
            if nbins_channel is None:
                nbins_channel = res_channel
            # Get range of channel, log if necessary
            range_channel = self.range(channel)
            if log_channel:
                # Check if the lower limit is equal or less than zero. If so,
                # change the lower limit to be 5.42 logs from the upper limit.
                # This number has been chosen because 10**5.42 = 263027, close
                # to the 262143 commonly used with floating points
                if range_channel[0] <= 0:
                    range_channel[0] = range_channel[1]/10**(5.42)
                range_channel = [np.log10(range_channel[0]),
                                 np.log10(range_channel[1])]
            # We will now generate ``nbins`` uniformly spaced bins centered at
            # ``linspace(range_channel[0], range_channel[1], nbins)``. To do so,
            # we need to generate ``nbins + 1`` uniformly spaced points.
            delta_res = (range_channel[1] - range_channel[0])/(res_channel - 1)
            bins_channel = np.linspace(range_channel[0] - delta_res/2,
                                       range_channel[1] + delta_res/2,
                                       nbins_channel + 1)
            # Exponentiate if necessary
            if log_channel:
                bins_channel = 10**(bins_channel)
            # Accumulate
            bins.append(bins_channel)

        # Extract from list if channels was not a list
        if not isinstance(channels, list):
            bins = bins[0]

        return bins

    ###
    # Functions overriding inherited np.ndarray functions
    ###
    # For more details, see
    # http://docs.scipy.org/doc/numpy/user/basics.subclassing.html.
    ###

    # Functions involved in the creation of new arrays

    def __new__(cls, infile):

        # Load FCS file
        fcs_file = FCSFile(infile)

        ###
        # Channel-independent information
        ###

        # The time step is such that ``self[:,'Time']*time_step`` is in seconds.
        # FCS-Standard files store the time step in the $TIMESTEP keyword.
        # In CellQuest Pro's FCS2.0, the TIMETICKS keyword parameter contains
        # the time step in milliseconds.
        if '$TIMESTEP' in fcs_file.text:
            time_step = float(fcs_file.text['$TIMESTEP'])
        elif 'TIMETICKS' in fcs_file.text:
            time_step = float(fcs_file.text['TIMETICKS'])/1000.
        else:
            time_step = None

        # Extract the acquisition date.
        acquisition_date = cls._parse_date_string(fcs_file.text.get('$DATE'))

        # Extract the times of start and end of acquisition time.
        acquisition_start_time = cls._parse_time_string(
            fcs_file.text.get('$BTIM'))
        acquisition_end_time = cls._parse_time_string(
            fcs_file.text.get('$ETIM'))

        # If date information was available, add to acquisition_start_time and
        # acquisition_end_time.
        if acquisition_date is not None:
            if acquisition_start_time is not None:
                acquisition_start_time = datetime.datetime.combine(
                    acquisition_date,
                    acquisition_start_time)
            if acquisition_end_time is not None:
                acquisition_end_time = datetime.datetime.combine(
                    acquisition_date,
                    acquisition_end_time)

        ###
        # Channel-dependent information
        ###

        # Number of channels: Stored in the $PAR keyword parameter
        num_channels = int(fcs_file.text['$PAR'])

        # Channel names: Stored in the keyword parameter $PnN for channel n.
        channels = [fcs_file.text.get('$P{}N'.format(i))
                    for i in range(1, num_channels + 1)]
        channels = tuple(channels)

        # Amplification type: The amplification type for channel n is stored
        # in keyword parameter $PnE. This consists of a tuple of two numbers,
        # in which the first number indicates the number of decades covered by
        # the logarithmic amplifier, and the second indicates the linear value
        # corresponding to the channel value zero. If the first value is zero,
        # the amplifier used is linear. Note that it is a common non-standard
        # case to have the first value different from zero, but the second equal
        # to zero. In this case, information cannot be transformed back to the
        # linear space. The FCS3.1 standard recommends to assume that the second
        # value is one in this case.
        amplification_type = []
        for i in range(1, num_channels + 1):
            ati = fcs_file.text.get('$P{}E'.format(i))
            if ati is not None:
                # Separate by comma and convert to float
                ati = ati.split(',')
                ati = [float(atij) for atij in ati]
                # Non-standard case: if the first number is nonzero, and the
                # second is zero, convert the second value to one.
                if ati[0] != 0.0 and ati[1] == 0.0:
                    ati[1] = 1.0
                ati = tuple(ati)
            amplification_type.append(ati)
        amplification_type = tuple(amplification_type)

        # range and resolution: These are extracted from the required $PnR
        # keyword parameter. `range` is assumed to be [0, $PnR-1]. `resolution`
        # is always equal to $PnR.
        data_range = []
        resolution = []
        for ch_idx, ch in enumerate(channels):
            PnR = float(fcs_file.text.get('$P{}R'.format(ch_idx + 1)))
            data_range.append([0., PnR - 1])
            resolution.append(int(PnR))
        resolution = tuple(resolution)

        # Detector voltage: Stored in the keyword parameter $PnV for channel n.
        # The CellQuest Pro software saves the detector voltage in keyword
        # parameters BD$WORD13, BD$WORD14, BD$WORD15... for channels 1, 2,
        # 3...
        if 'CREATOR' in fcs_file.text and \
                'CellQuest Pro' in fcs_file.text.get('CREATOR'):
            detector_voltage = [fcs_file.text.get('BD$WORD{}'.format(12 + i))
                                for i in range(1, num_channels + 1)]
        else:
            detector_voltage = [fcs_file.text.get('$P{}V'.format(i))
                            for i in range(1, num_channels + 1)]
        detector_voltage = [float(dvi) if dvi is not None else None
                            for dvi in detector_voltage]
        detector_voltage = tuple(detector_voltage)

        # Amplifier gain: Stored in the keyword parameter $PnG for channel n.
        amplifier_gain = [fcs_file.text.get('$P{}G'.format(i))
                          for i in range(1, num_channels + 1)]
        amplifier_gain = [float(agi) if agi is not None else None
                          for agi in amplifier_gain]
        amplifier_gain = tuple(amplifier_gain)

        # Get data from fcs_file object, and change writeable flag.
        data = fcs_file.data
        data.flags.writeable = True
        obj = data.view(cls)

        # Add FCS file attributes
        obj._infile = infile
        obj._text = fcs_file.text
        obj._analysis = fcs_file.analysis

        # Add channel-independent attributes
        obj._time_step = time_step
        obj._acquisition_start_time = acquisition_start_time
        obj._acquisition_end_time = acquisition_end_time

        # Add channel-dependent attributes
        obj._channels = channels
        obj._amplification_type = amplification_type
        obj._detector_voltage = detector_voltage
        obj._amplifier_gain = amplifier_gain
        obj._range = data_range
        obj._resolution = resolution

        return obj

    def __array_finalize__(self, obj):
        """
        Method called after all methods of construction of the class.

        """
        # If called from explicit constructor, do nothing.
        if obj is None: return

        # Otherwise, copy attributes from "parent"
        # FCS file attributes
        self._infile = getattr(obj, '_infile', None)
        if hasattr(obj, '_text'):
            self._text = copy.deepcopy(obj._text)
        if hasattr(obj, '_analysis'):
            self._analysis = copy.deepcopy(obj._analysis)

        # Channel-independent attributes
        if hasattr(obj, '_time_step'):
            self._time_step = copy.deepcopy(obj._time_step)
        if hasattr(obj, '_acquisition_start_time'):
            self._acquisition_start_time = copy.deepcopy(
                obj._acquisition_start_time)
        if hasattr(obj, '_acquisition_end_time'):
            self._acquisition_end_time = copy.deepcopy(
                obj._acquisition_end_time)

        # Channel-dependent attributes
        if hasattr(obj, '_channels'):
            self._channels = copy.deepcopy(obj._channels)
        if hasattr(obj, '_amplification_type'):
            self._amplification_type = copy.deepcopy(obj._amplification_type)
        if hasattr(obj, '_detector_voltage'):
            self._detector_voltage = copy.deepcopy(obj._detector_voltage)
        if hasattr(obj, '_amplifier_gain'):
            self._amplifier_gain = copy.deepcopy(obj._amplifier_gain)
        if hasattr(obj, '_range'):
            self._range = copy.deepcopy(obj._range)
        if hasattr(obj, '_resolution'):
            self._resolution = copy.deepcopy(obj._resolution)

    # Helper functions
    @staticmethod
    def _parse_time_string(time_str):
        """
        Get a datetime.time object from a string time representation.

        The start and end of acquisition are stored in the optional keyword
        parameters $BTIM and $ETIM. The following formats are used
        according to the FCS standard:
            - FCS 2.0: 'hh:mm:ss'
            - FCS 3.0: 'hh:mm:ss[:tt]', where 'tt' is optional, and
              represents fractional seconds in 1/60ths.
            - FCS 3.1: 'hh:mm:ss[.cc]', where 'cc' is optional, and
              represents fractional seconds in 1/100ths.
        This function attempts to transform these formats to
        'hh:mm:ss:ffffff', where 'ffffff' is in microseconds, and then
        parse it using the datetime module.

        Parameters:
        -----------
        time_str : str, or None
            String representation of time, or None.

        Returns:
        --------
        t : datetime.time, or None
            Time parsed from `time_str`. If parsing was not possible,
            return None. If `time_str` is None, return None

        """
        # If input is None, return None
        if time_str is None:
            return None

        time_l = time_str.split(':')
        if len(time_l) == 3:
            # Either 'hh:mm:ss' or 'hh:mm:ss.cc'
            if '.' in time_l[2]:
                # 'hh:mm:ss.cc' format
                time_str = time_str.replace('.', ':')
            else:
                # 'hh:mm:ss' format
                time_str = time_str + ':0'
            t = datetime.datetime.strptime(time_str, '%H:%M:%S:%f').time()
        elif len(time_l) == 4:
            # 'hh:mm:ss:tt' format
            time_l[3] = '{:06d}'.format(int(float(time_l[3])*1e6/60))
            time_str = ':'.join(time_l)
            t = datetime.datetime.strptime(time_str, '%H:%M:%S:%f').time()
        else:
            # Unknown format
            t = None

        return t

    @staticmethod
    def _parse_date_string(date_str):
        """
        Get a datetime.date object from a string date representation.

        The FCS standard includes an optional keyword parameter $DATE in
        which the acquistion date is stored. In FCS 2.0, the date is saved
        as 'dd-mmm-yy', whereas in FCS 3.0 and 3.1 the date is saved as
        'dd-mmm-yyyy'.

        This function attempts to parse these formats, along with a couple
        of nonstandard ones, using the datetime module.

        Parameters:
        -----------
        date_str : str, or None
            String representation of date, or None.

        Returns:
        --------
        t : datetime.datetime, or None
            Date parsed from `date_str`. If parsing was not possible,
            return None. If `date_str` is None, return None

        """
        # If input is None, return None
        if date_str is None:
            return None

        # Standard format for FCS2.0
        try:
            return datetime.datetime.strptime(date_str, '%d-%b-%y')
        except ValueError:
            pass
        # Standard format for FCS3.0
        try:
            return datetime.datetime.strptime(date_str, '%d-%b-%Y')
        except ValueError:
            pass
        # Nonstandard format 1
        try:
            return datetime.datetime.strptime(date_str, '%y-%b-%d')
        except ValueError:
            pass
        # Nonstandard format 2
        try:
            return datetime.datetime.strptime(date_str, '%Y-%b-%d')
        except ValueError:
            pass

        # If none of these formats work, return None
        return None


    def _name_to_index(self, channels):
        """
        Return the channel indices for the specified channel names.

        Integers contained in `channel` are returned unmodified, if they
        are within the range of ``self.channels``.

        Parameters
        ----------
        channels : int or str or list of int or list of str
            Name(s) of the channel(s) of interest.

        Returns
        -------
        int or list of int
            Numerical index(ces) of the specified channels.

        """
        # Check if list, then run recursively
        if hasattr(channels, '__iter__'):
            return [self._name_to_index(ch) for ch in channels]

        if isinstance(channels, basestring):
            # channels is a string containing a channel name
            if channels in self.channels:
                return self.channels.index(channels)
            else:
                raise ValueError("{} is not a valid channel name."
                    .format(channels))

        if isinstance(channels, int):
            if (channels < len(self.channels)
                    and channels >= -len(self.channels)):
                return channels
            else:
                raise ValueError("index out of range")

        else:
            raise TypeError("input argument should be an integer, string or "
                "list of integers or strings")

    # Functions overridden to allow string-based indexing.

    def __array_wrap__(self, out_arr, context = None):
        """
        Method called after numpy ufuncs.

        """
        if out_arr.ndim == 0:
            return out_arr[()]
        else:
            return np.ndarray.__array_wrap__(self, out_arr, context)

    def __getitem__(self, key):
        """
        Get an element or elements of the array.

        This function extends ``ndarray.__getitem__``.

        If the second value of the provided `key` is a string corresponding
        to a valid channel name, this function converts it to a number and
        passes it to ndarray's `__getitem__`. This allows for indexing by
        channel name. In addition, this function takes care of properly
        slicing the `channel_info` attribute.

        """
        # If key is a tuple with no None, decompose and interpret key[1] as 
        # the channel. If it contains Nones, pass directly to 
        # ndarray.__getitem__() and convert to np.ndarray. Otherwise, pass
        # directly to ndarray.__getitem__().
        if isinstance(key, tuple) and len(key) == 2 \
            and key[0] is not None and key[1] is not None:
            # Separate key components
            key_event = key[0]
            key_channel = key[1]

            # Convert key_channel to integers if necessary
            if not isinstance(key_channel, slice):
                key_channel = self._name_to_index(key_channel)

            # Reassemble key components
            key_all = (key_event, key_channel)

            # Get sliced array
            new_arr = np.ndarray.__getitem__(self, key_all)
            # Return if not an array
            if not hasattr(new_arr, '__iter__'):
                return new_arr

            # Finally, slice channel-dependent attributes
            if hasattr(key_channel, '__iter__'):
                new_arr._channels = tuple(
                    [new_arr._channels[kc] for kc in key_channel])
                new_arr._amplification_type = tuple(
                    [new_arr._amplification_type[kc] for kc in key_channel])
                new_arr._detector_voltage = tuple(
                    [new_arr._detector_voltage[kc] for kc in key_channel])
                new_arr._amplifier_gain = tuple(
                    [new_arr._amplifier_gain[kc] for kc in key_channel])
                new_arr._range = \
                    [new_arr._range[kc] for kc in key_channel]
                new_arr._resolution = tuple(\
                    [new_arr._resolution[kc] for kc in key_channel])
            elif isinstance(key_channel, slice):
                new_arr._channels = new_arr._channels[key_channel]
                new_arr._amplification_type = \
                    new_arr._amplification_type[key_channel]
                new_arr._detector_voltage = \
                    new_arr._detector_voltage[key_channel]
                new_arr._amplifier_gain = \
                    new_arr._amplifier_gain[key_channel]
                new_arr._range = \
                    new_arr._range[key_channel]
                new_arr._resolution = \
                    new_arr._resolution[key_channel]
            else:
                new_arr._channels = tuple([new_arr._channels[key_channel]])
                new_arr._amplification_type = \
                    tuple([new_arr._amplification_type[key_channel]])
                new_arr._detector_voltage = \
                    tuple([new_arr._detector_voltage[key_channel]])
                new_arr._amplifier_gain = \
                    tuple([new_arr._amplifier_gain[key_channel]])
                new_arr._range = \
                    [new_arr._range[key_channel]]
                new_arr._resolution = \
                    tuple([new_arr._resolution[key_channel]])

        elif isinstance(key, tuple) and len(key) == 2 \
            and (key[0] is None or key[1] is None):
            # Get sliced array and convert to np.ndarray
            new_arr = np.ndarray.__getitem__(self, key)
            new_arr = new_arr.view(np.ndarray)

        else:
            # Get sliced array using native getitem function.
            new_arr = np.ndarray.__getitem__(self, key)

        return new_arr

    def __setitem__(self, key, item):
        """
        Set an element or elements of the array.

        This function extends ``ndarray.__setitem__``.

        If the second value of the provided `key` is a string corresponding
        to a valid channel name, this function converts it to a number and
        passes it to ndarray's `__setitem__`. This allows for indexing by
        channel name when writing to a FCSData object.

        """
        # If key is a tuple with no Nones, decompose and interpret key[1] as 
        # the channel. If it contains Nones, pass directly to 
        # ndarray.__setitem__().
        if isinstance(key, tuple) and len(key) == 2 \
            and key[0] is not None and key[1] is not None:
            # Separate key components
            key_event = key[0]
            key_channel = key[1]

            # Convert key_channel to integers if necessary
            if not isinstance(key_channel, slice):
                key_channel = self._name_to_index(key_channel)

            # Reassemble key components
            key_all = (key_event, key_channel)

            # Write into array
            np.ndarray.__setitem__(self, key_all, item)

        else:
            # Get sliced array using native getitem function.
            np.ndarray.__setitem__(self, key, item)

    # Functions overridden to define printed representation.

    def __str__(self):
        """
        Return name of FCS file.

        """
        return os.path.basename(str(self.infile))<|MERGE_RESOLUTION|>--- conflicted
+++ resolved
@@ -810,17 +810,11 @@
         Get the detector voltage used for the specified channel(s).
     amplifier_gain
         Get the amplifier gain used for the specified channel(s).
-<<<<<<< HEAD
     range(channels=None)
         Get the range of the specified channel(s).
     resolution(channels=None)
         Get the resolution of the specified channel(s).
     hist_bins(channels=None, nbins=None, log=False)
-=======
-    domain
-        Get the domain of the specified channel(s).
-    hist_bin_edges
->>>>>>> 3bdeeb66
         Get histogram bin edges for the specified channel(s).
 
     Notes
